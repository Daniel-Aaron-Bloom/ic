use crate::{
    governance::{Governance, TimeWarp, NERVOUS_SYSTEM_FUNCTION_DELETION_MARKER},
    logs::INFO,
    pb::{
        sns_root_types::{
            set_dapp_controllers_request::CanisterIds, RegisterDappCanistersRequest,
            SetDappControllersRequest,
        },
        v1::{
            claim_swap_neurons_request::NeuronParameters,
            claim_swap_neurons_response::{ClaimSwapNeuronsResult, ClaimedSwapNeurons, SwapNeuron},
            get_neuron_response,
            governance::{
                self, neuron_in_flight_command, neuron_in_flight_command::SyncCommand, SnsMetadata,
            },
            governance_error::ErrorType,
            manage_ledger_parameters, manage_neuron, manage_neuron_response,
            manage_neuron_response::{
                DisburseMaturityResponse, MergeMaturityResponse, StakeMaturityResponse,
            },
            nervous_system_function::FunctionType,
            neuron::Followees,
            proposal::Action,
            ClaimSwapNeuronsError, ClaimSwapNeuronsResponse, ClaimedSwapNeuronStatus,
            DefaultFollowees, DeregisterDappCanisters, Empty, ExecuteGenericNervousSystemFunction,
            GovernanceError, ManageNeuronResponse, MintSnsTokens, Motion, NervousSystemFunction,
            NervousSystemParameters, Neuron, NeuronId, NeuronPermission, NeuronPermissionList,
            NeuronPermissionType, ProposalId, RegisterDappCanisters, RewardEvent,
            TransferSnsTreasuryFunds, UpgradeSnsControlledCanister, UpgradeSnsToNextVersion, Vote,
            VotingRewardsParameters,
        },
    },
    proposal::ValidGenericNervousSystemFunction,
};
use async_trait::async_trait;
use ic_base_types::{CanisterId, PrincipalId};
use ic_canister_log::log;
use ic_crypto_sha2::Sha256;
use ic_ic00_types::CanisterInstallModeError;
use ic_ledger_core::tokens::{Tokens, TOKEN_SUBDIVIDABLE_BY};
use ic_nervous_system_common::{validate_proposal_url, NervousSystemError};
use ic_nervous_system_proto::pb::v1::Percentage;
use lazy_static::lazy_static;
use maplit::btreemap;
use std::{
    collections::{BTreeMap, BTreeSet, HashSet},
    convert::TryFrom,
    fmt,
};
use strum::IntoEnumIterator;

pub const DEFAULT_TRANSFER_FEE: Tokens = Tokens::from_e8s(10_000);

pub const ONE_DAY_SECONDS: u64 = 24 * 60 * 60;
pub const ONE_YEAR_SECONDS: u64 = (4 * 365 + 1) * ONE_DAY_SECONDS / 4;
pub const ONE_MONTH_SECONDS: u64 = ONE_YEAR_SECONDS / 12;

#[allow(dead_code)]
/// TODO Use to validate the size of the payload 70 KB (for executing
/// SNS functions that are not canister upgrades)
const PROPOSAL_EXECUTE_SNS_FUNCTION_PAYLOAD_BYTES_MAX: usize = 70000;

/// The number of e8s per governance token;
pub const E8S_PER_TOKEN: u64 = TOKEN_SUBDIVIDABLE_BY;

/// The Governance spec gives each Action a u64 equivalent identifier. This module gives
/// those u64 values a human-readable const variable for use in the SNS.
pub mod native_action_ids {
    /// Unspecified Action.
    pub const UNSPECIFIED: u64 = 0;

    /// Motion Action.
    pub const MOTION: u64 = 1;

    /// ManageNervousSystemParameters Action.
    pub const MANAGE_NERVOUS_SYSTEM_PARAMETERS: u64 = 2;

    /// UpgradeSnsControlledCanister Action.
    pub const UPGRADE_SNS_CONTROLLER_CANISTER: u64 = 3;

    /// AddGenericNervousSystemFunction Action.
    pub const ADD_GENERIC_NERVOUS_SYSTEM_FUNCTION: u64 = 4;

    /// RemoveGenericNervousSystemFunction Action.
    pub const REMOVE_GENERIC_NERVOUS_SYSTEM_FUNCTION: u64 = 5;

    /// ExecuteGenericNervousSystemFunction Action.
    pub const EXECUTE_GENERIC_NERVOUS_SYSTEM_FUNCTION: u64 = 6;

    /// UpgradeSnsToNextVersion Action.
    pub const UPGRADE_SNS_TO_NEXT_VERSION: u64 = 7;

    /// ManageSnsMetadata Action.
    pub const MANAGE_SNS_METADATA: u64 = 8;

    /// TransferSnsTreasuryFunds
    pub const TRANSFER_SNS_TREASURY_FUNDS: u64 = 9;

    /// RegisterDappCanisters Action.
    pub const REGISTER_DAPP_CANISTERS: u64 = 10;

    /// DeregisterDappCanisters Action.
    pub const DEREGISTER_DAPP_CANISTERS: u64 = 11;

<<<<<<< HEAD
    /// ManageLedgerParameters Action.
    pub const MANAGE_LEDGER_PARAMETERS: u64 = 12;
=======
    /// MintSnsTokens
    pub const MINT_SNS_TOKENS: u64 = 12;
>>>>>>> 72ece888
}

impl governance::Mode {
    pub fn allows_manage_neuron_command_or_err(
        &self,
        command: &manage_neuron::Command,
        caller_is_swap_canister: bool,
    ) -> Result<(), GovernanceError> {
        use governance::Mode;
        match self {
            Mode::Unspecified => panic!("Governance's mode is not specified."),
            Mode::Normal => Ok(()),
            Mode::PreInitializationSwap => {
                Self::manage_neuron_command_is_allowed_in_pre_initialization_swap_or_err(
                    command,
                    caller_is_swap_canister,
                )
            }
        }
    }

    fn manage_neuron_command_is_allowed_in_pre_initialization_swap_or_err(
        command: &manage_neuron::Command,
        caller_is_swap_canister: bool,
    ) -> Result<(), GovernanceError> {
        use manage_neuron::Command as C;
        let ok = match command {
            C::Follow(_)
            | C::MakeProposal(_)
            | C::RegisterVote(_)
            | C::AddNeuronPermissions(_)
            | C::RemoveNeuronPermissions(_) => true,

            C::ClaimOrRefresh(_) => caller_is_swap_canister,

            _ => false,
        };

        if ok {
            return Ok(());
        }

        Err(GovernanceError::new_with_message(
            ErrorType::PreconditionFailed,
            format!(
                "Because governance is currently in PreInitializationSwap mode, \
                 manage_neuron commands of this type are not allowed \
                 (caller_is_swap_canister={}). command: {:#?}",
                caller_is_swap_canister, command,
            ),
        ))
    }

    /// Returns Err if the (proposal) action is not allowed by self.
    ///
    ///
    /// # Arguments
    /// * `action` Value in the action field of a Proposal. This function
    ///   determines whether to allow submission of the proposal.
    /// * `disallowed_target_canister_ids`: When the action is a
    ///   ExecuteGenericNervousSystemFunction, the target of the function cannot
    ///   be one of these canisters. Generally, this would contain the ID of the
    ///   (SNS) root, governance, and ledger canisters, but this function does
    ///   not know what role these canisters play. Not used when the action is
    ///   not a EGNSF.
    /// * `id_to_nervous_system_function` From GovernanceProto (from the field
    ///   by the same name). This is used to determine the target of
    ///   ExecuteGenericNervousSystemFunction proposals. Otherwise, this is not
    ///   used.
    pub fn allows_proposal_action_or_err(
        &self,
        action: &Action,
        disallowed_target_canister_ids: &HashSet<CanisterId>,
        id_to_nervous_system_function: &BTreeMap<u64, NervousSystemFunction>,
    ) -> Result<(), GovernanceError> {
        use governance::Mode;
        match self {
            Mode::Normal => Ok(()),

            Mode::PreInitializationSwap => {
                Self::proposal_action_is_allowed_in_pre_initialization_swap_or_err(
                    action,
                    disallowed_target_canister_ids,
                    id_to_nervous_system_function,
                )
            }

            Mode::Unspecified => {
                panic!("Governance's mode is not specified.");
            }
        }
    }

    fn proposal_action_is_allowed_in_pre_initialization_swap_or_err(
        action: &Action,
        disallowed_target_canister_ids: &HashSet<CanisterId>,
        id_to_nervous_system_function: &BTreeMap<u64, NervousSystemFunction>,
    ) -> Result<(), GovernanceError> {
        match action {
            Action::ExecuteGenericNervousSystemFunction(execute) => {
                Self::execute_generic_nervous_system_function_is_allowed_in_pre_initialization_swap_or_err(
                    execute,
                    disallowed_target_canister_ids,
                    id_to_nervous_system_function,
                )
            }

            Action::ManageNervousSystemParameters(_) => Err(GovernanceError::new_with_message(
                ErrorType::PreconditionFailed,
                format!(
                    "ManageNervousSystemParameters proposals are not allowed while \
                         governance is in PreInitializationSwap mode: {:#?}",
                    action,
                ),
            )),

            Action::TransferSnsTreasuryFunds(_) => Err(GovernanceError::new_with_message(
                ErrorType::PreconditionFailed,
                format!(
                    "TransferSnsTreasuryFunds proposals are not allowed while \
                        governance is in PreInitializationSwap mode: {:#?}",
                    action
                )
            )),

            _ => Ok(()),
        }
    }

    fn execute_generic_nervous_system_function_is_allowed_in_pre_initialization_swap_or_err(
        execute: &ExecuteGenericNervousSystemFunction,
        disallowed_target_canister_ids: &HashSet<CanisterId>,
        id_to_nervous_system_function: &BTreeMap<u64, NervousSystemFunction>,
    ) -> Result<(), GovernanceError> {
        let function_id = execute.function_id;
        let function = id_to_nervous_system_function
            .get(&function_id)
            .ok_or_else(|| {
                // This should never happen in practice, because the caller
                // should have already validated the proposal. This code is just
                // defense in depth.
                GovernanceError::new_with_message(
                    ErrorType::NotFound,
                    format!(
                        "ExecuteGenericNervousSystemFunction specifies an unknown function ID: \
                         {:#?}.\nKnown functions: {:#?}",
                        execute, id_to_nervous_system_function,
                    ),
                )
            })?;

        let target_canister_id = ValidGenericNervousSystemFunction::try_from(function)
            .expect("Invalid GenericNervousSystemFunction.")
            .target_canister_id;

        let bad = disallowed_target_canister_ids.contains(&target_canister_id);
        if bad {
            return Err(GovernanceError::new_with_message(
                ErrorType::PreconditionFailed,
                format!(
                    "ExecuteGenericNervousSystemFunction proposals are not allowed while \
                     governance is in PreInitializationSwap mode: {:#?}",
                    execute,
                ),
            ));
        }

        Ok(())
    }
}

impl From<&manage_neuron::Command> for neuron_in_flight_command::Command {
    #[rustfmt::skip]
    fn from(src: &manage_neuron::Command) -> neuron_in_flight_command::Command {
        use manage_neuron::Command as S;
        use neuron_in_flight_command::Command as D;
        match src.clone() {
            S::Configure              (x) => D::Configure              (x),
            S::Disburse               (x) => D::Disburse               (x),
            S::Follow                 (x) => D::Follow                 (x),
            S::MakeProposal           (x) => D::MakeProposal           (x),
            S::RegisterVote           (x) => D::RegisterVote           (x),
            S::Split                  (x) => D::Split                  (x),
            S::ClaimOrRefresh         (x) => D::ClaimOrRefreshNeuron   (x),
            S::MergeMaturity          (x) => D::MergeMaturity          (x),
            S::DisburseMaturity       (x) => D::DisburseMaturity       (x),
            S::AddNeuronPermissions   (x) => D::AddNeuronPermissions   (x),
            S::RemoveNeuronPermissions(x) => D::RemoveNeuronPermissions(x),
            S::StakeMaturity          (_) => D::SyncCommand(SyncCommand{}),
        }
    }
}

lazy_static! {
    static ref DEFAULT_NERVOUS_SYSTEM_PARAMETERS: NervousSystemParameters =
        NervousSystemParameters::default();
}

impl Default for &NervousSystemParameters {
    fn default() -> Self {
        &DEFAULT_NERVOUS_SYSTEM_PARAMETERS
    }
}

/// Some constants that define upper bound (ceiling) and lower bounds (floor) for some of
/// the nervous system parameters as well as the default values for the nervous system
/// parameters (until we initialize them). We can't implement Default since it conflicts
/// with PB's.
impl NervousSystemParameters {
    /// This is an upper bound for `max_proposals_to_keep_per_action`. Exceeding it
    /// may cause degradation in the governance canister or the subnet hosting the SNS.
    pub const MAX_PROPOSALS_TO_KEEP_PER_ACTION_CEILING: u32 = 700;

    /// This is an upper bound for `max_number_of_neurons`. Exceeding it may cause
    /// degradation in the governance canister or the subnet hosting the SNS.
    pub const MAX_NUMBER_OF_NEURONS_CEILING: u64 = 200_000;

    /// This is an upper bound for `max_number_of_proposals_with_ballots`. Exceeding
    /// it may cause degradation in the governance canister or the subnet hosting the SNS.
    pub const MAX_NUMBER_OF_PROPOSALS_WITH_BALLOTS_CEILING: u64 = 700;

    /// This is an upper bound for `initial_voting_period_seconds`. Exceeding it may cause
    /// degradation in the governance canister or the subnet hosting the SNS.
    pub const INITIAL_VOTING_PERIOD_SECONDS_CEILING: u64 = 30 * ONE_DAY_SECONDS;

    /// This is a lower bound for `initial_voting_period_seconds`. Exceeding it may cause
    /// degradation in the governance canister or the subnet hosting the SNS.
    pub const INITIAL_VOTING_PERIOD_SECONDS_FLOOR: u64 = ONE_DAY_SECONDS;

    /// This is an upper bound for `wait_for_quiet_deadline_increase_seconds`. Exceeding it may cause
    /// degradation in the governance canister or the subnet hosting the SNS.
    pub const WAIT_FOR_QUIET_DEADLINE_INCREASE_SECONDS_CEILING: u64 = 30 * ONE_DAY_SECONDS;

    /// This is a lower bound for `wait_for_quiet_deadline_increase_seconds`. We're setting it to
    /// 1 instead of 0 because values of 0 are not currently well-tested.
    pub const WAIT_FOR_QUIET_DEADLINE_INCREASE_SECONDS_FLOOR: u64 = 1;

    /// This is an upper bound for `max_followees_per_function`. Exceeding it may cause
    /// degradation in the governance canister or the subnet hosting the SNS.
    pub const MAX_FOLLOWEES_PER_FUNCTION_CEILING: u64 = 15;

    /// This is an upper bound for `max_number_of_principals_per_neuron`. Exceeding
    /// it may cause may cause degradation in the governance canister or the subnet
    /// hosting the SNS.
    pub const MAX_NUMBER_OF_PRINCIPALS_PER_NEURON_CEILING: u64 = 15;

    /// This is an upper bound for `max_dissolve_delay_bonus_percentage`. High values
    /// may improve the incentives when voting, but too-high values may also lead
    /// to an over-concentration of voting power. The value used by the NNS is 100.
    pub const MAX_DISSOLVE_DELAY_BONUS_PERCENTAGE_CEILING: u64 = 900;

    /// This is an upper bound for `max_age_bonus_percentage`. High values
    /// may improve the incentives when voting, but too-high values may also lead
    /// to an over-concentration of voting power. The value used by the NNS is 25.
    pub const MAX_AGE_BONUS_PERCENTAGE_CEILING: u64 = 400;

    /// These are the permissions that must be present in
    /// `neuron_claimer_permissions`.
    /// Permissions not in this list can be added after the SNS is created via a
    /// proposal.
    pub const REQUIRED_NEURON_CLAIMER_PERMISSIONS: &'static [NeuronPermissionType] = &[
        // Without this permission, it would be impossible to transfer control
        // of a neuron to a new principal.
        NeuronPermissionType::ManagePrincipals,
        // Without this permission, it would be impossible to vote.
        NeuronPermissionType::Vote,
        // Without this permission, it would be impossible to submit a proposal.
        NeuronPermissionType::SubmitProposal,
    ];

    /// The proportion of "yes votes" as basis points of the total voting power
    /// that is required for the proposal to be adopted. For example, if this field
    /// is 300bp, then the proposal can only be adopted if the number of "yes
    /// votes" is greater than or equal to 3% of the total voting power.
    pub const DEFAULT_MINIMUM_YES_PROPORTION_OF_TOTAL_VOTING_POWER: Percentage =
        Percentage::from_basis_points(300); // 3%

    /// Same as DEFAULT_MINIMUM_YES_PROPORTION_OF_TOTAL_VOTING_POWER, but for "critical" proposals
    pub const CRITICAL_MINIMUM_YES_PROPORTION_OF_TOTAL_VOTING_POWER: Percentage =
        Percentage::from_basis_points(2_000); // 20%

    /// The proportion of "yes votes" as basis points of the exercised voting power
    /// that is required for the proposal to be adopted. For example, if this field
    /// is 5000bp, then the proposal can only be adopted if the number of "yes
    /// votes" is greater than or equal to 50% of the exercised voting power.
    pub const DEFAULT_MINIMUM_YES_PROPORTION_OF_EXERCISED_VOTING_POWER: Percentage =
        Percentage::from_basis_points(5_000); // 50%

    /// Same as DEFAULT_MINIMUM_YES_PROPORTION_OF_EXERCISED_VOTING_POWER, but for "critical" proposals
    pub const CRITICAL_MINIMUM_YES_PROPORTION_OF_EXERCISED_VOTING_POWER: Percentage =
        Percentage::from_basis_points(6_700); // 67%

    pub fn with_default_values() -> Self {
        Self {
            reject_cost_e8s: Some(E8S_PER_TOKEN), // 1 governance token
            neuron_minimum_stake_e8s: Some(E8S_PER_TOKEN), // 1 governance token
            transaction_fee_e8s: Some(DEFAULT_TRANSFER_FEE.get_e8s()),
            max_proposals_to_keep_per_action: Some(100),
            initial_voting_period_seconds: Some(4 * ONE_DAY_SECONDS), // 4d
            wait_for_quiet_deadline_increase_seconds: Some(ONE_DAY_SECONDS), // 1d
            default_followees: Some(DefaultFollowees::default()),
            max_number_of_neurons: Some(200_000),
            neuron_minimum_dissolve_delay_to_vote_seconds: Some(6 * ONE_MONTH_SECONDS), // 6m
            max_followees_per_function: Some(15),
            max_dissolve_delay_seconds: Some(8 * ONE_YEAR_SECONDS), // 8y
            max_neuron_age_for_age_bonus: Some(4 * ONE_YEAR_SECONDS), // 4y
            max_number_of_proposals_with_ballots: Some(700),
            neuron_claimer_permissions: Some(Self::default_neuron_claimer_permissions()),
            neuron_grantable_permissions: Some(NeuronPermissionList::default()),
            max_number_of_principals_per_neuron: Some(5),
            voting_rewards_parameters: Some(VotingRewardsParameters::with_default_values()),
            max_dissolve_delay_bonus_percentage: Some(100),
            max_age_bonus_percentage: Some(25),
            maturity_modulation_disabled: Some(false),
        }
    }

    /// Any empty fields of `self` are overwritten with the corresponding fields of `base`.
    pub fn inherit_from(&self, base: &Self) -> Self {
        Self {
            reject_cost_e8s: self.reject_cost_e8s.or(base.reject_cost_e8s),
            neuron_minimum_stake_e8s: self
                .neuron_minimum_stake_e8s
                .or(base.neuron_minimum_stake_e8s),
            transaction_fee_e8s: self.transaction_fee_e8s.or(base.transaction_fee_e8s),
            max_proposals_to_keep_per_action: self
                .max_proposals_to_keep_per_action
                .or(base.max_proposals_to_keep_per_action),
            initial_voting_period_seconds: self
                .initial_voting_period_seconds
                .or(base.initial_voting_period_seconds),
            wait_for_quiet_deadline_increase_seconds: self
                .wait_for_quiet_deadline_increase_seconds
                .or(base.wait_for_quiet_deadline_increase_seconds),
            default_followees: self
                .default_followees
                .clone()
                .or_else(|| base.default_followees.clone()),
            max_number_of_neurons: self.max_number_of_neurons.or(base.max_number_of_neurons),
            neuron_minimum_dissolve_delay_to_vote_seconds: self
                .neuron_minimum_dissolve_delay_to_vote_seconds
                .or(base.neuron_minimum_dissolve_delay_to_vote_seconds),
            max_followees_per_function: self
                .max_followees_per_function
                .or(base.max_followees_per_function),
            max_dissolve_delay_seconds: self
                .max_dissolve_delay_seconds
                .or(base.max_dissolve_delay_seconds),
            max_neuron_age_for_age_bonus: self
                .max_neuron_age_for_age_bonus
                .or(base.max_neuron_age_for_age_bonus),
            max_number_of_proposals_with_ballots: self
                .max_number_of_proposals_with_ballots
                .or(base.max_number_of_proposals_with_ballots),
            neuron_claimer_permissions: self
                .neuron_claimer_permissions
                .clone()
                .or_else(|| base.neuron_claimer_permissions.clone()),
            neuron_grantable_permissions: self
                .neuron_grantable_permissions
                .clone()
                .or_else(|| base.neuron_grantable_permissions.clone()),
            max_number_of_principals_per_neuron: self
                .max_number_of_principals_per_neuron
                .or(base.max_number_of_principals_per_neuron),
            max_dissolve_delay_bonus_percentage: self
                .max_dissolve_delay_bonus_percentage
                .or(base.max_dissolve_delay_bonus_percentage),
            max_age_bonus_percentage: self
                .max_age_bonus_percentage
                .or(base.max_age_bonus_percentage),
            voting_rewards_parameters: self
                .voting_rewards_parameters
                .clone()
                .or_else(|| base.voting_rewards_parameters.clone())
                .map(|v| match base.voting_rewards_parameters.as_ref() {
                    None => v,
                    Some(base) => v.inherit_from(base),
                }),
            maturity_modulation_disabled: self
                .maturity_modulation_disabled
                .or(base.maturity_modulation_disabled),
        }
    }

    /// This validates that the `NervousSystemParameters` are well-formed.
    pub fn validate(&self) -> Result<(), String> {
        self.validate_reject_cost_e8s()?;
        self.validate_neuron_minimum_stake_e8s()?;
        self.validate_transaction_fee_e8s()?;
        self.validate_max_proposals_to_keep_per_action()?;
        self.validate_initial_voting_period_seconds()?;
        self.validate_wait_for_quiet_deadline_increase_seconds()?;
        self.validate_default_followees()?;
        self.validate_max_number_of_neurons()?;
        self.validate_neuron_minimum_dissolve_delay_to_vote_seconds()?;
        self.validate_max_followees_per_function()?;
        self.validate_max_dissolve_delay_seconds()?;
        self.validate_max_neuron_age_for_age_bonus()?;
        self.validate_max_number_of_proposals_with_ballots()?;
        self.validate_neuron_claimer_permissions()?;
        self.validate_neuron_grantable_permissions()?;
        self.validate_max_number_of_principals_per_neuron()?;
        self.validate_voting_rewards_parameters()?;
        self.validate_max_dissolve_delay_bonus_percentage()?;
        self.validate_max_age_bonus_percentage()?;

        Ok(())
    }

    /// Validates that the nervous system parameter reject_cost_e8s is well-formed.
    fn validate_reject_cost_e8s(&self) -> Result<u64, String> {
        self.reject_cost_e8s
            .ok_or_else(|| "NervousSystemParameters.reject_cost_e8s must be set".to_string())
    }

    /// Validates that the nervous system parameter neuron_minimum_stake_e8s is well-formed.
    fn validate_neuron_minimum_stake_e8s(&self) -> Result<(), String> {
        let transaction_fee_e8s = self.validate_transaction_fee_e8s()?;

        let neuron_minimum_stake_e8s = self.neuron_minimum_stake_e8s.ok_or_else(|| {
            "NervousSystemParameters.neuron_minimum_stake_e8s must be set".to_string()
        })?;

        if neuron_minimum_stake_e8s <= transaction_fee_e8s {
            Err(format!(
                "NervousSystemParameters.neuron_minimum_stake_e8s ({}) must be greater than \
                NervousSystemParameters.transaction_fee_e8s ({})",
                neuron_minimum_stake_e8s, neuron_minimum_stake_e8s
            ))
        } else {
            Ok(())
        }
    }

    /// Validates that the nervous system parameter transaction_fee_e8s is well-formed.
    fn validate_transaction_fee_e8s(&self) -> Result<u64, String> {
        self.transaction_fee_e8s
            .ok_or_else(|| "NervousSystemParameters.transaction_fee_e8s must be set".to_string())
    }

    /// Validates that the nervous system parameter max_proposals_to_keep_per_action
    /// is well-formed.
    fn validate_max_proposals_to_keep_per_action(&self) -> Result<(), String> {
        let max_proposals_to_keep_per_action =
            self.max_proposals_to_keep_per_action.ok_or_else(|| {
                "NervousSystemParameters.max_proposals_to_keep_per_action must be set".to_string()
            })?;

        // For ProposalId assignment to work, max_proposals_to_keep_per_action must always be
        // greater than 0. If not, garbage collection may remove the latest ProposalId, which is
        // needed when generating the next ProposalId.
        if max_proposals_to_keep_per_action == 0 {
            Err(
                "NervousSystemParameters.max_proposals_to_keep_per_action must be greater than 0"
                    .to_string(),
            )
        } else if max_proposals_to_keep_per_action > Self::MAX_PROPOSALS_TO_KEEP_PER_ACTION_CEILING
        {
            Err(format!(
                "NervousSystemParameters.max_proposals_to_keep_per_action must be less than {}",
                Self::MAX_PROPOSALS_TO_KEEP_PER_ACTION_CEILING
            ))
        } else {
            Ok(())
        }
    }

    /// Validates that the nervous system parameter initial_voting_period_seconds is well-formed.
    fn validate_initial_voting_period_seconds(&self) -> Result<(), String> {
        let initial_voting_period_seconds =
            self.initial_voting_period_seconds.ok_or_else(|| {
                "NervousSystemParameters.initial_voting_period_seconds must be set".to_string()
            })?;

        if initial_voting_period_seconds < Self::INITIAL_VOTING_PERIOD_SECONDS_FLOOR {
            Err(format!(
                "NervousSystemParameters.initial_voting_period_seconds must be greater than {}",
                Self::INITIAL_VOTING_PERIOD_SECONDS_FLOOR
            ))
        } else if initial_voting_period_seconds > Self::INITIAL_VOTING_PERIOD_SECONDS_CEILING {
            Err(format!(
                "NervousSystemParameters.initial_voting_period_seconds must be less than {}",
                Self::INITIAL_VOTING_PERIOD_SECONDS_CEILING
            ))
        } else {
            Ok(())
        }
    }

    /// Validates that the nervous system parameter wait_for_quiet_deadline_increase_seconds is well-formed.
    fn validate_wait_for_quiet_deadline_increase_seconds(&self) -> Result<(), String> {
        let initial_voting_period_seconds =
            self.initial_voting_period_seconds.ok_or_else(|| {
                "NervousSystemParameters.initial_voting_period_seconds must be set".to_string()
            })?;
        let wait_for_quiet_deadline_increase_seconds = self
            .wait_for_quiet_deadline_increase_seconds
            .ok_or_else(|| {
                "NervousSystemParameters.wait_for_quiet_deadline_increase_seconds must be set"
                    .to_string()
            })?;

        if wait_for_quiet_deadline_increase_seconds
            < Self::WAIT_FOR_QUIET_DEADLINE_INCREASE_SECONDS_FLOOR
        {
            Err(format!(
                "NervousSystemParameters.wait_for_quiet_deadline_increase_seconds must be greater than or equal to {}",
                Self::WAIT_FOR_QUIET_DEADLINE_INCREASE_SECONDS_FLOOR
            ))
        } else if wait_for_quiet_deadline_increase_seconds
            > Self::WAIT_FOR_QUIET_DEADLINE_INCREASE_SECONDS_CEILING
        {
            Err(format!(
                "NervousSystemParameters.wait_for_quiet_deadline_increase_seconds must be less than or equal to {}",
                Self::WAIT_FOR_QUIET_DEADLINE_INCREASE_SECONDS_CEILING
            ))
        // If `wait_for_quiet_deadline_increase_seconds > initial_voting_period_seconds / 2`, any flip (including an initial `yes` vote)
        // will always cause the deadline to be increased. That seems like unreasonable behavior, so we prevent that from being
        // the case.
        } else if wait_for_quiet_deadline_increase_seconds > initial_voting_period_seconds / 2 {
            Err(format!(
                "NervousSystemParameters.wait_for_quiet_deadline_increase_seconds is {}, but must be less than or equal to half the initial voting period, {}",
                initial_voting_period_seconds, initial_voting_period_seconds / 2
            ))
        } else {
            Ok(())
        }
    }

    /// Validates that the nervous system parameter default_followees is well-formed.
    /// TODO NNS1-2169: default followees are not currently supported
    fn validate_default_followees(&self) -> Result<(), String> {
        self.default_followees
            .as_ref()
            .ok_or_else(|| "NervousSystemParameters.default_followees must be set".to_string())
            .and_then(|default_followees| {
                if default_followees.followees.is_empty() {
                    Ok(())
                } else {
                    Err(format!(
                        "DefaultFollowees.default_followees must be empty, but found {:?}",
                        default_followees.followees
                    ))
                }
            })
    }

    /// Validates that the nervous system parameter max_number_of_neurons is well-formed.
    fn validate_max_number_of_neurons(&self) -> Result<(), String> {
        let max_number_of_neurons = self.max_number_of_neurons.ok_or_else(|| {
            "NervousSystemParameters.max_number_of_neurons must be set".to_string()
        })?;

        if max_number_of_neurons > Self::MAX_NUMBER_OF_NEURONS_CEILING {
            Err(format!(
                "NervousSystemParameters.max_number_of_neurons must be less than {}",
                Self::MAX_NUMBER_OF_NEURONS_CEILING
            ))
        } else if max_number_of_neurons == 0 {
            Err("NervousSystemParameters.max_number_of_neurons must be greater than 0".to_string())
        } else {
            Ok(())
        }
    }

    /// Validates that the nervous system parameter
    /// neuron_minimum_dissolve_delay_to_vote_seconds is well-formed.
    fn validate_neuron_minimum_dissolve_delay_to_vote_seconds(&self) -> Result<(), String> {
        let max_dissolve_delay_seconds = self.validate_max_dissolve_delay_seconds()?;

        let neuron_minimum_dissolve_delay_to_vote_seconds = self
            .neuron_minimum_dissolve_delay_to_vote_seconds
            .ok_or_else(|| {
                "NervousSystemParameters.neuron_minimum_dissolve_delay_to_vote_seconds must be set"
                    .to_string()
            })?;

        if neuron_minimum_dissolve_delay_to_vote_seconds > max_dissolve_delay_seconds {
            Err(format!(
                "The minimum dissolve delay to vote ({}) cannot be greater than the max \
                dissolve delay ({})",
                neuron_minimum_dissolve_delay_to_vote_seconds, max_dissolve_delay_seconds
            ))
        } else {
            Ok(())
        }
    }

    /// Validates that the nervous system parameter max_followees_per_function is well-formed.
    fn validate_max_followees_per_function(&self) -> Result<u64, String> {
        let max_followees_per_function = self.max_followees_per_function.ok_or_else(|| {
            "NervousSystemParameters.max_followees_per_function must be set".to_string()
        })?;

        if max_followees_per_function > Self::MAX_FOLLOWEES_PER_FUNCTION_CEILING {
            Err(format!(
                "NervousSystemParameters.max_followees_per_function ({}) cannot be greater than {}",
                max_followees_per_function,
                Self::MAX_FOLLOWEES_PER_FUNCTION_CEILING
            ))
        } else {
            Ok(max_followees_per_function)
        }
    }

    /// Validates that the nervous system parameter max_dissolve_delay_seconds is well-formed.
    fn validate_max_dissolve_delay_seconds(&self) -> Result<u64, String> {
        self.max_dissolve_delay_seconds.ok_or_else(|| {
            "NervousSystemParameters.max_dissolve_delay_seconds must be set".to_string()
        })
    }

    /// Validates that the nervous system parameter max_neuron_age_for_age_bonus is well-formed.
    fn validate_max_neuron_age_for_age_bonus(&self) -> Result<(), String> {
        self.max_neuron_age_for_age_bonus.ok_or_else(|| {
            "NervousSystemParameters.max_neuron_age_for_age_bonus must be set".to_string()
        })?;

        Ok(())
    }

    /// Validates that the nervous system parameter max_number_of_proposals_with_ballots
    /// is well-formed.
    fn validate_max_number_of_proposals_with_ballots(&self) -> Result<(), String> {
        let max_number_of_proposals_with_ballots =
            self.max_number_of_proposals_with_ballots.ok_or_else(|| {
                "NervousSystemParameters.max_number_of_proposals_with_ballots must be set"
                    .to_string()
            })?;

        if max_number_of_proposals_with_ballots == 0 {
            Err(
                "NervousSystemParameters.max_number_of_proposals_with_ballots must be greater than 0"
                    .to_string(),
            )
        } else if max_number_of_proposals_with_ballots
            > Self::MAX_NUMBER_OF_PROPOSALS_WITH_BALLOTS_CEILING
        {
            Err(format!(
                "NervousSystemParameters.max_number_of_proposals_with_ballots must be less than {}",
                Self::MAX_NUMBER_OF_PROPOSALS_WITH_BALLOTS_CEILING
            ))
        } else {
            Ok(())
        }
    }

    /// Validates that the nervous system parameter neuron_claimer_permissions is well-formed.
    fn validate_neuron_claimer_permissions(&self) -> Result<(), String> {
        let neuron_claimer_permissions =
            self.neuron_claimer_permissions.as_ref().ok_or_else(|| {
                "NervousSystemParameters.neuron_claimer_permissions must be set".to_string()
            })?;

        let neuron_claimer_permissions = neuron_claimer_permissions.clone().try_into().unwrap();

        let required_claimer_permissions = Self::REQUIRED_NEURON_CLAIMER_PERMISSIONS
            .iter()
            .cloned()
            .collect::<BTreeSet<_>>();

        let difference = required_claimer_permissions
            .difference(&neuron_claimer_permissions)
            .collect::<Vec<_>>();

        if !difference.is_empty() {
            return Err(format!(
                "NervousSystemParameters.neuron_claimer_permissions is missing the required permissions {difference:?}",
            ));
        }
        Ok(())
    }

    /// Returns the default for the nervous system parameter neuron_claimer_permissions.
    fn default_neuron_claimer_permissions() -> NeuronPermissionList {
        NeuronPermissionList {
            permissions: Self::REQUIRED_NEURON_CLAIMER_PERMISSIONS
                .iter()
                .map(|p| *p as i32)
                .collect(),
        }
    }

    /// Validates that the nervous system parameter neuron_grantable_permissions is well-formed.
    fn validate_neuron_grantable_permissions(&self) -> Result<(), String> {
        self.neuron_grantable_permissions.as_ref().ok_or_else(|| {
            "NervousSystemParameters.neuron_grantable_permissions must be set".to_string()
        })?;

        Ok(())
    }

    /// Validates that the nervous system parameter max_number_of_principals_per_neuron
    /// is well-formed.
    fn validate_max_number_of_principals_per_neuron(&self) -> Result<(), String> {
        let max_number_of_principals_per_neuron =
            self.max_number_of_principals_per_neuron.ok_or_else(|| {
                "NervousSystemParameters.max_number_of_principals_per_neuron must be set"
                    .to_string()
            })?;

        if max_number_of_principals_per_neuron == 0 {
            Err(
                "NervousSystemParameters.max_number_of_principals_per_neuron must be greater than 0"
                    .to_string(),
            )
        } else if max_number_of_principals_per_neuron
            > Self::MAX_NUMBER_OF_PRINCIPALS_PER_NEURON_CEILING
        {
            Err(format!(
                "NervousSystemParameters.max_number_of_principals_per_neuron must be at most {}",
                Self::MAX_NUMBER_OF_PRINCIPALS_PER_NEURON_CEILING
            ))
        } else {
            Ok(())
        }
    }

    /// Validates that the nervous system parameter max_dissolve_delay_bonus_percentage
    /// is well-formed.
    fn validate_max_dissolve_delay_bonus_percentage(&self) -> Result<(), String> {
        let max_dissolve_delay_bonus_percentage =
            self.max_dissolve_delay_bonus_percentage.ok_or_else(|| {
                "NervousSystemParameters.max_dissolve_delay_bonus_percentage must be set"
                    .to_string()
            })?;

        if max_dissolve_delay_bonus_percentage > Self::MAX_DISSOLVE_DELAY_BONUS_PERCENTAGE_CEILING {
            Err(format!(
                "NervousSystemParameters.max_dissolve_delay_bonus_percentage must be less than {}",
                Self::MAX_DISSOLVE_DELAY_BONUS_PERCENTAGE_CEILING
            ))
        } else {
            Ok(())
        }
    }

    /// Validates that the nervous system parameter max_age_bonus_percentage
    /// is well-formed.
    fn validate_max_age_bonus_percentage(&self) -> Result<(), String> {
        let max_age_bonus_percentage = self.max_age_bonus_percentage.ok_or_else(|| {
            "NervousSystemParameters.max_age_bonus_percentage must be set".to_string()
        })?;

        if max_age_bonus_percentage > Self::MAX_AGE_BONUS_PERCENTAGE_CEILING {
            Err(format!(
                "NervousSystemParameters.max_age_bonus_percentage must be less than {}",
                Self::MAX_AGE_BONUS_PERCENTAGE_CEILING
            ))
        } else {
            Ok(())
        }
    }

    /// Given a NeuronPermissionList, check whether the provided list can be
    /// granted given the `NervousSystemParameters::neuron_grantable_permissions`.
    /// Format a useful error if not.
    pub fn check_permissions_are_grantable(
        &self,
        neuron_permission_list: &NeuronPermissionList,
    ) -> Result<(), GovernanceError> {
        let mut illegal_permissions = HashSet::new();

        let grantable_permissions: HashSet<&i32> = self
            .neuron_grantable_permissions
            .as_ref()
            .expect("NervousSystemParameters.neuron_grantable_permissions must be present")
            .permissions
            .iter()
            .collect();

        for permission in &neuron_permission_list.permissions {
            if !grantable_permissions.contains(&permission) {
                illegal_permissions.insert(NeuronPermissionType::try_from(*permission).ok());
            }
        }

        if !illegal_permissions.is_empty() {
            return Err(GovernanceError::new_with_message(
                ErrorType::AccessControlList,
                format!(
                    "Cannot grant permissions as one or more permissions is not \
                    allowed to be granted. Illegal Permissions: {:?}",
                    illegal_permissions
                ),
            ));
        }

        Ok(())
    }

    /// The voting_rewards_parameters is considered valid if it is either
    /// unpopulated, or if it is populated with a value that is itself valid
    /// (according to VotingRewardsParameters::validate).
    fn validate_voting_rewards_parameters(&self) -> Result<(), String> {
        let voting_rewards_parameters = self
            .voting_rewards_parameters
            .as_ref()
            .ok_or("NervousSystemParameters.voting_rewards_parameters must be set")?;
        voting_rewards_parameters.validate()
    }
}

impl GovernanceError {
    pub fn new(error_type: ErrorType) -> Self {
        GovernanceError {
            error_type: error_type as i32,
            ..Default::default()
        }
    }

    pub fn new_with_message(error_type: ErrorType, message: impl ToString) -> Self {
        GovernanceError {
            error_type: error_type as i32,
            error_message: message.to_string(),
        }
    }
}

impl fmt::Display for GovernanceError {
    fn fmt(&self, f: &mut fmt::Formatter) -> fmt::Result {
        write!(f, "{:?}: {}", self.error_type(), self.error_message)
    }
}

impl From<NervousSystemError> for GovernanceError {
    fn from(nervous_system_error: NervousSystemError) -> Self {
        GovernanceError {
            error_type: ErrorType::External as i32,
            error_message: nervous_system_error.error_message,
        }
    }
}

impl From<CanisterInstallModeError> for GovernanceError {
    fn from(canister_install_mode_error: CanisterInstallModeError) -> Self {
        GovernanceError {
            error_type: ErrorType::External as i32,
            error_message: format!(
                "Invalid mode for install_code: {}",
                canister_install_mode_error.0
            ),
        }
    }
}

impl Vote {
    /// Returns whether this vote is eligible for voting rewards.
    pub(crate) fn eligible_for_rewards(&self) -> bool {
        match self {
            Vote::Unspecified => false,
            Vote::Yes => true,
            Vote::No => true,
        }
    }

    pub fn opposite(self) -> Self {
        match self {
            Self::Yes => Self::No,
            Self::No => Self::Yes,
            Self::Unspecified => Self::Unspecified,
        }
    }
}

impl NervousSystemFunction {
    pub fn is_native(&self) -> bool {
        matches!(
            self.function_type,
            Some(FunctionType::NativeNervousSystemFunction(_))
        )
    }
}

impl From<Action> for NervousSystemFunction {
    fn from(action: Action) -> Self {
        match action {
            Action::Unspecified(_) => NervousSystemFunction {
                id: native_action_ids::UNSPECIFIED,
                name: "All Topics".to_string(),
                description: Some(
                    "Catch-all w.r.t to following for all types of proposals.".to_string(),
                ),
                function_type: Some(FunctionType::NativeNervousSystemFunction(Empty {})),
            },
            Action::Motion(_) => NervousSystemFunction {
                id: native_action_ids::MOTION,
                name: "Motion".to_string(),
                description: Some(
                    "Side-effect-less proposals to set general governance direction.".to_string(),
                ),
                function_type: Some(FunctionType::NativeNervousSystemFunction(Empty {})),
            },
            Action::ManageNervousSystemParameters(_) => NervousSystemFunction {
                id: native_action_ids::MANAGE_NERVOUS_SYSTEM_PARAMETERS,
                name: "Manage nervous system parameters".to_string(),
                description: Some(
                    "Proposal to change the core parameters of SNS governance.".to_string(),
                ),
                function_type: Some(FunctionType::NativeNervousSystemFunction(Empty {})),
            },
            Action::UpgradeSnsControlledCanister(_) => NervousSystemFunction {
                id: native_action_ids::UPGRADE_SNS_CONTROLLER_CANISTER,
                name: "Upgrade SNS controlled canister".to_string(),
                description: Some(
                    "Proposal to upgrade the wasm of an SNS controlled canister.".to_string(),
                ),
                function_type: Some(FunctionType::NativeNervousSystemFunction(Empty {})),
            },
            Action::AddGenericNervousSystemFunction(_) => NervousSystemFunction {
                id: native_action_ids::ADD_GENERIC_NERVOUS_SYSTEM_FUNCTION,
                name: "Add nervous system function".to_string(),
                description: Some(
                    "Proposal to add a new, user-defined, nervous system function:\
                     a canister call which can then be executed by proposal."
                        .to_string(),
                ),
                function_type: Some(FunctionType::NativeNervousSystemFunction(Empty {})),
            },
            Action::RemoveGenericNervousSystemFunction(_) => NervousSystemFunction {
                id: native_action_ids::REMOVE_GENERIC_NERVOUS_SYSTEM_FUNCTION,
                name: "Remove nervous system function".to_string(),
                description: Some(
                    "Proposal to remove a user-defined nervous system function,\
                     which will be no longer executable by proposal."
                        .to_string(),
                ),
                function_type: Some(FunctionType::NativeNervousSystemFunction(Empty {})),
            },
            Action::ExecuteGenericNervousSystemFunction(_) => NervousSystemFunction {
                id: native_action_ids::EXECUTE_GENERIC_NERVOUS_SYSTEM_FUNCTION,
                name: "Execute nervous system function".to_string(),
                description: Some(
                    "Proposal to execute a user-defined nervous system function,\
                     previously added by an AddNervousSystemFunction proposal. A canister \
                     call will be made when executed."
                        .to_string(),
                ),
                function_type: Some(FunctionType::NativeNervousSystemFunction(Empty {})),
            },
            Action::UpgradeSnsToNextVersion(_) => NervousSystemFunction {
                id: native_action_ids::UPGRADE_SNS_TO_NEXT_VERSION,
                name: "Upgrade SNS to next version".to_string(),
                description: Some(
                    "Proposal to upgrade the WASM of a core SNS canister.".to_string(),
                ),
                function_type: Some(FunctionType::NativeNervousSystemFunction(Empty {})),
            },
            Action::ManageSnsMetadata(_) => NervousSystemFunction {
                id: native_action_ids::MANAGE_SNS_METADATA,
                name: "Manage SNS metadata".to_string(),
                description: Some(
                    "Proposal to change the metadata associated with an SNS.".to_string(),
                ),
                function_type: Some(FunctionType::NativeNervousSystemFunction(Empty {})),
            },
            Action::TransferSnsTreasuryFunds(_) => NervousSystemFunction {
                id: native_action_ids::TRANSFER_SNS_TREASURY_FUNDS,
                name: "Transfer SNS treasury funds".to_string(),
                description: Some(
                    "Proposal to transfer funds from an SNS Governance controlled treasury \
                     account"
                        .to_string(),
                ),
                function_type: Some(FunctionType::NativeNervousSystemFunction(Empty {})),
            },
            Action::RegisterDappCanisters(_) => NervousSystemFunction {
                id: native_action_ids::REGISTER_DAPP_CANISTERS,
                name: "Register dapp canisters".to_string(),
                description: Some("Proposal to register a dapp canister with the SNS.".to_string()),
                function_type: Some(FunctionType::NativeNervousSystemFunction(Empty {})),
            },
            Action::DeregisterDappCanisters(_) => NervousSystemFunction {
                id: native_action_ids::DEREGISTER_DAPP_CANISTERS,
                name: "Deregister Dapp Canisters".to_string(),
                description: Some(
                    "Proposal to deregister a previously-registered dapp canister from the SNS."
                        .to_string(),
                ),
                function_type: Some(FunctionType::NativeNervousSystemFunction(Empty {})),
            },
<<<<<<< HEAD
            Action::ManageLedgerParameters(_) => NervousSystemFunction {
                id: native_action_ids::MANAGE_LEDGER_PARAMETERS,
                name: "Manage ledger parameters".to_string(),
                description: Some(
                    "Proposal to change some parameters in the ledger canister.".to_string(),
=======
            Action::MintSnsTokens(_) => NervousSystemFunction {
                id: native_action_ids::MINT_SNS_TOKENS,
                name: "Mint SNS Tokens".to_string(),
                description: Some(
                    "Proposal to mint SNS tokens to a specified recipient.".to_string(),
>>>>>>> 72ece888
                ),
                function_type: Some(FunctionType::NativeNervousSystemFunction(Empty {})),
            },
        }
    }
}

impl manage_neuron::Command {
    pub fn increase_dissolve_delay(additional_dissolve_delay_seconds: u32) -> Self {
        manage_neuron::Command::Configure(manage_neuron::Configure {
            operation: Some(manage_neuron::configure::Operation::IncreaseDissolveDelay(
                manage_neuron::IncreaseDissolveDelay {
                    additional_dissolve_delay_seconds,
                },
            )),
        })
    }

    pub fn start_dissolving() -> Self {
        manage_neuron::Command::Configure(manage_neuron::Configure {
            operation: Some(manage_neuron::configure::Operation::StartDissolving(
                manage_neuron::StartDissolving {},
            )),
        })
    }

    pub fn stop_dissolving() -> Self {
        manage_neuron::Command::Configure(manage_neuron::Configure {
            operation: Some(manage_neuron::configure::Operation::StopDissolving(
                manage_neuron::StopDissolving {},
            )),
        })
    }

    pub fn set_dissolve_timestamp(dissolve_timestamp_seconds: u64) -> Self {
        manage_neuron::Command::Configure(manage_neuron::Configure {
            operation: Some(manage_neuron::configure::Operation::SetDissolveTimestamp(
                manage_neuron::SetDissolveTimestamp {
                    dissolve_timestamp_seconds,
                },
            )),
        })
    }

    pub fn change_auto_stake_maturity(requested_setting_for_auto_stake_maturity: bool) -> Self {
        manage_neuron::Command::Configure(manage_neuron::Configure {
            operation: Some(
                manage_neuron::configure::Operation::ChangeAutoStakeMaturity(
                    manage_neuron::ChangeAutoStakeMaturity {
                        requested_setting_for_auto_stake_maturity,
                    },
                ),
            ),
        })
    }

    /// Returns a string representing what "kind" of command this is.
    pub fn command_name(&self) -> String {
        match self {
            manage_neuron::Command::Configure(_) => "Configure",
            manage_neuron::Command::Disburse(_) => "Disburse",
            manage_neuron::Command::Follow(_) => "Follow",
            manage_neuron::Command::MakeProposal(_) => "MakeProposal",
            manage_neuron::Command::RegisterVote(_) => "RegisterVote",
            manage_neuron::Command::Split(_) => "Split",
            manage_neuron::Command::ClaimOrRefresh(_) => "ClaimOrRefresh",
            manage_neuron::Command::MergeMaturity(_) => "MergeMaturity",
            manage_neuron::Command::DisburseMaturity(_) => "DisburseMaturity",
            manage_neuron::Command::AddNeuronPermissions(_) => "AddNeuronPermissions",
            manage_neuron::Command::RemoveNeuronPermissions(_) => "RemoveNeuronPermissions",
            manage_neuron::Command::StakeMaturity(_) => "StakeMaturity",
        }
        .to_string()
    }
}

impl ManageNeuronResponse {
    pub fn is_err(&self) -> bool {
        matches!(
            &self.command,
            Some(manage_neuron_response::Command::Error(_))
        )
    }

    pub fn err_ref(&self) -> Option<&GovernanceError> {
        match &self.command {
            Some(manage_neuron_response::Command::Error(err)) => Some(err),
            _ => None,
        }
    }

    pub fn err(self) -> Option<GovernanceError> {
        match self.command {
            Some(manage_neuron_response::Command::Error(err)) => Some(err),
            _ => None,
        }
    }

    pub fn is_ok(&self) -> bool {
        !self.is_err()
    }

    pub fn expect(self, msg: &str) -> Self {
        if let Some(manage_neuron_response::Command::Error(err)) = &self.command {
            panic!("{}: {}", msg, err);
        }
        self
    }

    pub fn error(err: GovernanceError) -> Self {
        ManageNeuronResponse {
            command: Some(manage_neuron_response::Command::Error(err)),
        }
    }

    pub fn configure_response() -> Self {
        ManageNeuronResponse {
            command: Some(manage_neuron_response::Command::Configure(
                manage_neuron_response::ConfigureResponse {},
            )),
        }
    }

    pub fn disburse_response(transfer_block_height: u64) -> Self {
        ManageNeuronResponse {
            command: Some(manage_neuron_response::Command::Disburse(
                manage_neuron_response::DisburseResponse {
                    transfer_block_height,
                },
            )),
        }
    }

    pub fn merge_maturity_response(response: MergeMaturityResponse) -> Self {
        ManageNeuronResponse {
            command: Some(manage_neuron_response::Command::MergeMaturity(response)),
        }
    }

    pub fn disburse_maturity_response(response: DisburseMaturityResponse) -> Self {
        ManageNeuronResponse {
            command: Some(manage_neuron_response::Command::DisburseMaturity(response)),
        }
    }

    pub fn stake_maturity_response(response: StakeMaturityResponse) -> Self {
        ManageNeuronResponse {
            command: Some(manage_neuron_response::Command::StakeMaturity(response)),
        }
    }

    pub fn follow_response() -> Self {
        ManageNeuronResponse {
            command: Some(manage_neuron_response::Command::Follow(
                manage_neuron_response::FollowResponse {},
            )),
        }
    }

    pub fn make_proposal_response(proposal_id: ProposalId) -> Self {
        let proposal_id = Some(proposal_id);
        ManageNeuronResponse {
            command: Some(manage_neuron_response::Command::MakeProposal(
                manage_neuron_response::MakeProposalResponse { proposal_id },
            )),
        }
    }

    pub fn register_vote_response() -> Self {
        ManageNeuronResponse {
            command: Some(manage_neuron_response::Command::RegisterVote(
                manage_neuron_response::RegisterVoteResponse {},
            )),
        }
    }

    pub fn split_response(created_neuron_id: NeuronId) -> Self {
        let created_neuron_id = Some(created_neuron_id);
        ManageNeuronResponse {
            command: Some(manage_neuron_response::Command::Split(
                manage_neuron_response::SplitResponse { created_neuron_id },
            )),
        }
    }

    pub fn claim_or_refresh_neuron_response(refreshed_neuron_id: NeuronId) -> Self {
        let refreshed_neuron_id = Some(refreshed_neuron_id);
        ManageNeuronResponse {
            command: Some(manage_neuron_response::Command::ClaimOrRefresh(
                manage_neuron_response::ClaimOrRefreshResponse {
                    refreshed_neuron_id,
                },
            )),
        }
    }

    pub fn add_neuron_permissions_response() -> Self {
        ManageNeuronResponse {
            command: Some(manage_neuron_response::Command::AddNeuronPermission(
                manage_neuron_response::AddNeuronPermissionsResponse {},
            )),
        }
    }

    pub fn remove_neuron_permissions_response() -> Self {
        ManageNeuronResponse {
            command: Some(manage_neuron_response::Command::RemoveNeuronPermission(
                manage_neuron_response::RemoveNeuronPermissionsResponse {},
            )),
        }
    }
}

impl SnsMetadata {
    /// The maximum number of characters allowed for a SNS url.
    pub const MAX_URL_LENGTH: usize = 512;

    /// The minimum number of characters allowed for a SNS url.
    pub const MIN_URL_LENGTH: usize = 10;

    /// The maximum number of characters allowed for a SNS logo encoding.
    /// Roughly 256Kb
    pub const MAX_LOGO_LENGTH: usize = 341334;

    /// The maximum number of characters allowed for a SNS name.
    pub const MAX_NAME_LENGTH: usize = 255;

    /// The minimum number of characters allowed for a SNS name.
    pub const MIN_NAME_LENGTH: usize = 4;

    /// The maximum number of characters allowed for a SNS description.
    pub const MAX_DESCRIPTION_LENGTH: usize = 2000;

    /// The minimum number of characters allowed for a SNS description.
    pub const MIN_DESCRIPTION_LENGTH: usize = 10;

    /// Validate the SnsMetadata values
    pub fn validate(&self) -> Result<(), String> {
        let url = self.url.as_ref().ok_or("SnsMetadata.url must be set")?;
        Self::validate_url(url)?;

        if let Some(logo) = &self.logo {
            Self::validate_logo(logo)?;
        }

        let name = self.name.as_ref().ok_or("SnsMetadata.name must be set")?;
        Self::validate_name(name)?;

        let description = self
            .description
            .as_ref()
            .ok_or("SnsMetadata.description must be set")?;
        Self::validate_description(description)?;
        Ok(())
    }

    pub fn validate_url(url: &str) -> Result<(), String> {
        validate_proposal_url(
            url,
            Self::MIN_URL_LENGTH,
            Self::MAX_URL_LENGTH,
            "SnsMetadata.url",
            None,
        )
    }

    pub fn validate_logo(logo: &str) -> Result<(), String> {
        const PREFIX: &str = "data:image/png;base64,";
        // TODO: Should we check that it's a valid PNG?
        if logo.len() > Self::MAX_LOGO_LENGTH {
            return Err(format!(
                "SnsMetadata.logo must be less than {} characters, roughly 256 Kb",
                Self::MAX_LOGO_LENGTH
            ));
        }
        if !logo.starts_with(PREFIX) {
            return Err(format!("SnsMetadata.logo must be a base64 encoded PNG, but the provided string does't begin with `{PREFIX}`."));
        }
        if base64::decode(&logo[PREFIX.len()..]).is_err() {
            return Err("Couldn't decode base64 in SnsMetadata.logo".to_string());
        }
        Ok(())
    }

    pub fn validate_name(name: &str) -> Result<(), String> {
        if name.len() > Self::MAX_NAME_LENGTH {
            return Err(format!(
                "SnsMetadata.name must be less than {} characters",
                Self::MAX_NAME_LENGTH
            ));
        } else if name.len() < Self::MIN_NAME_LENGTH {
            return Err(format!(
                "SnsMetadata.name must be greater than {} characters",
                Self::MIN_NAME_LENGTH
            ));
        }
        Ok(())
    }

    pub fn validate_description(description: &str) -> Result<(), String> {
        if description.len() > Self::MAX_DESCRIPTION_LENGTH {
            return Err(format!(
                "SnsMetadata.description must be less than {} characters",
                Self::MAX_DESCRIPTION_LENGTH
            ));
        } else if description.len() < Self::MIN_DESCRIPTION_LENGTH {
            return Err(format!(
                "SnsMetadata.description must be greater than {} characters",
                Self::MIN_DESCRIPTION_LENGTH
            ));
        }
        Ok(())
    }

    pub fn with_default_values_for_testing() -> Self {
        SnsMetadata {
            logo: Some("data:image/png;base64,".to_string()),
            url: Some("https://dfinity.org".to_string()),
            name: Some("SNS-Name".to_string()),
            description: Some("SNS-Description".to_string()),
        }
    }
}

impl Action {
    /// Returns whether proposals with such an action should be allowed to
    /// be submitted when the heap growth potential is low.
    pub(crate) fn allowed_when_resources_are_low(&self) -> bool {
        match self {
            // Due to possible need of an emergency upgrade of the dapp
            Action::UpgradeSnsControlledCanister(_) => true,
            // Due to possible need of an emergency upgrade of the SNS
            Action::UpgradeSnsToNextVersion(_) => true,
            // Due to possible need of emergency functions defined as
            // GenericNervousSystemFunctions
            Action::ExecuteGenericNervousSystemFunction(_) => true,
            _ => false,
        }
    }

    /// Returns the native functions, i.e. the ones that are supported directly by the governance canister.
    pub fn native_functions() -> Vec<NervousSystemFunction> {
        Self::iter().map(NervousSystemFunction::from).collect()
    }

    // The current set of valid native function ids, for the purposes of following.
    // See `Proposal`.
    // See `impl From<&Action> for u64`.
    pub fn native_function_ids() -> Vec<u64> {
        Action::native_functions()
            .into_iter()
            .map(|m| m.id)
            .collect()
    }

    // Returns a clone of self, except that "large blob fields" are replaced
    // with a (UTF-8 encoded) textual summary of their contents. See
    // summarize_blob_field.
    pub(crate) fn strip_large_fields(&self) -> Self {
        match self {
            Action::UpgradeSnsControlledCanister(action) => {
                Action::UpgradeSnsControlledCanister(action.strip_large_fields())
            }
            Action::ExecuteGenericNervousSystemFunction(action) => {
                Action::ExecuteGenericNervousSystemFunction(action.strip_large_fields())
            }
            action => action.clone(),
        }
    }

    pub fn minimum_yes_proportion_of_total(&self) -> ic_nervous_system_proto::pb::v1::Percentage {
        match self {
            Action::DeregisterDappCanisters(_)
            | Action::TransferSnsTreasuryFunds(_)
            | Action::MintSnsTokens(_) => {
                NervousSystemParameters::CRITICAL_MINIMUM_YES_PROPORTION_OF_TOTAL_VOTING_POWER
            }
            _ => NervousSystemParameters::DEFAULT_MINIMUM_YES_PROPORTION_OF_TOTAL_VOTING_POWER,
        }
    }

    pub fn minimum_yes_proportion_of_exercised(
        &self,
    ) -> ic_nervous_system_proto::pb::v1::Percentage {
        match self {
            Action::DeregisterDappCanisters(_)
            | Action::TransferSnsTreasuryFunds(_)
            | Action::MintSnsTokens(_) => {
                NervousSystemParameters::CRITICAL_MINIMUM_YES_PROPORTION_OF_EXERCISED_VOTING_POWER
            }
            _ => NervousSystemParameters::DEFAULT_MINIMUM_YES_PROPORTION_OF_EXERCISED_VOTING_POWER,
        }
    }
}

impl UpgradeSnsControlledCanister {
    // Returns a clone of self, except that "large blob fields" are replaced
    // with a (UTF-8 encoded) textual summary of their contents. See
    // summarize_blob_field.
    pub(crate) fn strip_large_fields(&self) -> Self {
        Self {
            new_canister_wasm: summarize_blob_field(&self.new_canister_wasm),
            canister_upgrade_arg: self
                .canister_upgrade_arg
                .as_ref()
                .map(|blob| summarize_blob_field(blob)),
            ..self.clone()
        }
    }
}

impl ExecuteGenericNervousSystemFunction {
    // Returns a clone of self, except that "large blob fields" are replaced
    // with a (UTF-8 encoded) textual summary of their contents. See
    // summarize_blob_field.
    pub(crate) fn strip_large_fields(&self) -> Self {
        Self {
            payload: summarize_blob_field(&self.payload),
            ..self.clone()
        }
    }
}

/// If blob is of length <= 64 (bytes), a copy is returned. Otherwise, a (UTF-8
/// encoded) human-readable textual summary is returned. This summary is
/// guaranteed to be of length > 64. Therefore, it is always possible to
/// disambiguate between direct copying and summary.
fn summarize_blob_field(blob: &[u8]) -> Vec<u8> {
    if blob.len() <= 64 {
        return Vec::from(blob);
    }

    fn format_u8_slice(blob: &[u8]) -> String {
        blob.iter()
            // Hexify each element.
            .map(|elt| format!("{:02X?}", elt))
            // Join them with a space. (To do that, we must first collect them into a Vec.)
            .collect::<Vec<String>>()
            .join(" ")
    }

    Vec::<u8>::from(
        format!(
            "⚠️ NOT THE ORIGINAL CONTENTS OF THIS FIELD ⚠️\n\
             \n\
             The original value had the following properties:\n\
             - Length: {}\n\
             - SHA256 Hash:                {}\n\
             - Leading  32 Bytes (in hex): {}\n\
             - Trailing 32 Bytes (in hex): {}",
            blob.len(),
            format_u8_slice(&Sha256::hash(blob)),
            format_u8_slice(blob.chunks_exact(32).next().unwrap_or(&[])),
            format_u8_slice(blob.rchunks_exact(32).next().unwrap_or(&[])),
        )
        .as_bytes(),
    )
}

// Mapping of action to the unique function id of that action.
//
// When adding/removing an action here, also add/remove from
// `Action::native_actions_metadata()`.
impl From<&Action> for u64 {
    fn from(action: &Action) -> Self {
        match action {
            Action::Unspecified(_) => native_action_ids::UNSPECIFIED,
            Action::Motion(_) => native_action_ids::MOTION,
            Action::ManageNervousSystemParameters(_) => {
                native_action_ids::MANAGE_NERVOUS_SYSTEM_PARAMETERS
            }
            Action::UpgradeSnsControlledCanister(_) => {
                native_action_ids::UPGRADE_SNS_CONTROLLER_CANISTER
            }
            Action::UpgradeSnsToNextVersion(_) => native_action_ids::UPGRADE_SNS_TO_NEXT_VERSION,
            Action::AddGenericNervousSystemFunction(_) => {
                native_action_ids::ADD_GENERIC_NERVOUS_SYSTEM_FUNCTION
            }
            Action::RemoveGenericNervousSystemFunction(_) => {
                native_action_ids::REMOVE_GENERIC_NERVOUS_SYSTEM_FUNCTION
            }
            Action::ExecuteGenericNervousSystemFunction(proposal) => proposal.function_id,
            Action::RegisterDappCanisters(_) => native_action_ids::REGISTER_DAPP_CANISTERS,
            Action::DeregisterDappCanisters(_) => native_action_ids::DEREGISTER_DAPP_CANISTERS,
            Action::ManageSnsMetadata(_) => native_action_ids::MANAGE_SNS_METADATA,
            Action::TransferSnsTreasuryFunds(_) => native_action_ids::TRANSFER_SNS_TREASURY_FUNDS,
<<<<<<< HEAD
            Action::ManageLedgerParameters(_) => native_action_ids::MANAGE_LEDGER_PARAMETERS,
=======
            Action::MintSnsTokens(_) => native_action_ids::MINT_SNS_TOKENS,
>>>>>>> 72ece888
        }
    }
}

pub fn is_registered_function_id(
    function_id: u64,
    nervous_system_functions: &BTreeMap<u64, NervousSystemFunction>,
) -> bool {
    // Check if the function id is present among the native actions.
    if Action::native_function_ids().contains(&function_id) {
        return true;
    }

    match nervous_system_functions.get(&function_id) {
        None => false,
        Some(function) => function != &*NERVOUS_SYSTEM_FUNCTION_DELETION_MARKER,
    }
}

// This is almost a copy n' paste from NNS. The main difference (as of
// 2023-11-17) is to account for the fact that here in SNS,
// total_available_e8s_equivalent is optional. (Therefore, an extra
// unwrap_or_default call is added.)
impl RewardEvent {
    /// Calculates the total_available_e8s_equivalent in this event that should
    /// be "rolled over" into the next `RewardEvent`.
    ///
    /// Behavior:
    /// - If rewards were distributed for this event, then no available_icp_e8s
    ///   should be rolled over, so this function returns 0.
    /// - Otherwise, this function returns
    ///   `total_available_e8s_equivalent`.
    pub(crate) fn e8s_equivalent_to_be_rolled_over(&self) -> u64 {
        if self.rewards_rolled_over() {
            self.total_available_e8s_equivalent.unwrap_or_default()
        } else {
            0
        }
    }

    // Not copied from NNS: fn rounds_since_last_distribution_to_be_rolled_over

    /// Whether this is a "rollover event", where no rewards were distributed.
    pub(crate) fn rewards_rolled_over(&self) -> bool {
        self.settled_proposals.is_empty()
    }
}

/// Summarizes a RewardEvent. Suitable for logging, because the string is
/// bounded in size.
impl fmt::Display for RewardEvent {
    fn fmt(&self, f: &mut fmt::Formatter<'_>) -> fmt::Result {
        write!(
            f,
            "RewardEvent {{ end_timestamp_seconds: {} distributed_e8s_equivalent: {}\
                   actual_timestamp_seconds: {} settled_proposals: <vec of size {}> }})",
            self.end_timestamp_seconds.unwrap_or_default(),
            self.distributed_e8s_equivalent,
            self.actual_timestamp_seconds,
            self.settled_proposals.len(),
            // The `round` field is not shown, because it is deprecated.
        )
    }
}

/// A general trait for the environment in which governance is running.
///
/// See NativeEnvironment for an implementation that is often suitable for tests.
#[async_trait]
pub trait Environment: Send + Sync {
    /// Returns the current time, in seconds since the epoch.
    fn now(&self) -> u64;

    /// An optional feature used in tests to apply a delta to the canister's system timestamp.
    fn set_time_warp(&mut self, _new_time_warp: TimeWarp) {
        panic!("Not implemented.");
    }

    /// Returns a random number.
    ///
    /// This number is the same in all replicas.
    fn random_u64(&mut self) -> u64;

    /// Returns a random byte array with 32 bytes.
    ///
    /// This byte array is the same in all replicas.
    fn random_byte_array(&mut self) -> [u8; 32];

    /// Calls another canister. The return value indicates whether the call can be successfully
    /// initiated. If initiating the call is successful, the call could later be rejected by the
    /// remote canister. In CanisterEnv (the production implementation of this trait), to
    /// distinguish between whether the remote canister replies or rejects,
    /// set_proposal_execution_status is called (asynchronously). Therefore, the caller of
    /// call_canister should not call set_proposal_execution_status if call_canister returns Ok,
    /// because the call could fail later.
    async fn call_canister(
        &self,
        canister_id: CanisterId,
        method_name: &str,
        arg: Vec<u8>,
    ) -> Result<
        /* reply: */ Vec<u8>,
        (
            /* error_code: */ Option<i32>,
            /* message: */ String,
        ),
    >;

    /// Returns rough information as to how much the heap can grow.
    ///
    /// The intended use case is for the governance canister to avoid
    /// non-essential memory-consuming operations when the potential for heap
    /// growth becomes limited.
    fn heap_growth_potential(&self) -> HeapGrowthPotential;

    /// Returns the PrincipalId of the canister implementing the Environment trait.
    fn canister_id(&self) -> CanisterId;

    /// Returns the canister version of the canister implementing the Environment trait.
    fn canister_version(&self) -> Option<u64>;
}

/// Rough buckets for how much the heap can still grow.
pub enum HeapGrowthPotential {
    /// The heap can grow without issue.
    NoIssue,

    /// The heap can still grow, but not by much.
    LimitedAvailability,
}

/// A lock for a single ongoing update for a single neuron, ensuring that only a single
/// update can happen at a time for a given neuron.
/// Releases the lock when destroyed.
pub struct LedgerUpdateLock {
    pub nid: String,
    pub gov: *mut Governance,
}

impl Drop for LedgerUpdateLock {
    /// Drops the lock on the neuron.
    fn drop(&mut self) {
        // It's always ok to dereference the governance when a LedgerUpdateLock
        // goes out of scope. Indeed, in the scope of any Governance method,
        // &self always remains alive. The 'mut' is not an issue, because
        // 'unlock_neuron' will verify that the lock exists.
        let gov: &mut Governance = unsafe { &mut *self.gov };
        gov.unlock_neuron(&self.nid);
    }
}

impl From<u64> for ProposalId {
    fn from(id: u64) -> Self {
        ProposalId { id }
    }
}

impl NeuronParameters {
    pub(crate) fn validate(
        &self,
        neuron_minimum_stake_e8s: u64,
        max_followees_per_function: u64,
    ) -> Result<(), String> {
        let mut defects = vec![];

        let Self {
            neuron_id,
            controller,
            stake_e8s,
            dissolve_delay_seconds,
            hotkey: _,
            source_nns_neuron_id: _,
            followees,
        } = self;

        if neuron_id.is_none() {
            defects.push("Missing neuron_id".to_string());
        }

        if controller.is_none() {
            defects.push("Missing controller".to_string());
        }

        if let Some(stake_e8s) = stake_e8s {
            if *stake_e8s < neuron_minimum_stake_e8s {
                defects.push(format!(
                    "Provided stake_e8s ({}) is less than the required neuron_minimum_stake_e8s({})",
                    stake_e8s, neuron_minimum_stake_e8s
                ));
            }
        } else {
            defects.push("Missing stake_e8s".to_string());
        }

        if dissolve_delay_seconds.is_none() {
            defects.push("Missing dissolve_delay_seconds".to_string());
        }

        if followees.len() as u64 > max_followees_per_function {
            defects.push(format!(
                "Provided number of followees ({}) exceeds the maximum \
                number of followees per function ({})",
                followees.len(),
                max_followees_per_function
            ));
        }

        if !defects.is_empty() {
            Err(format!(
                "Could not claim neuron for controller {:?} with NeuronId {:?} due to: {}",
                controller,
                neuron_id,
                defects.join("\n"),
            ))
        } else {
            Ok(())
        }
    }

    /// Determines if the requested Neuron is being claimed on behalf of a CommunityFund
    /// participant in the Sale.
    pub(crate) fn is_community_fund_neuron(&self) -> bool {
        self.source_nns_neuron_id.is_some()
    }

    pub(crate) fn get_controller_or_panic(&self) -> PrincipalId {
        *self
            .controller
            .as_ref()
            .expect("Expected the controller to be present in NeuronParameters")
    }

    pub(crate) fn get_dissolve_delay_seconds_or_panic(&self) -> u64 {
        *self
            .dissolve_delay_seconds
            .as_ref()
            .expect("Expected the dissolve_delay_seconds to be present in NeuronParameters")
    }

    pub(crate) fn get_stake_e8s_or_panic(&self) -> u64 {
        *self
            .stake_e8s
            .as_ref()
            .expect("Expected the stake_e8s to be present in NeuronParameters")
    }

    pub(crate) fn get_neuron_id_or_panic(&self) -> &NeuronId {
        self.neuron_id
            .as_ref()
            .expect("Expected NeuronId to be present in NeuronParameters")
    }

    pub(crate) fn construct_permissions_or_panic(
        &self,
        neuron_claimer_permissions: NeuronPermissionList,
    ) -> Vec<NeuronPermission> {
        let mut permissions = vec![];
        let controller = self.get_controller_or_panic();

        permissions.push(NeuronPermission::new(
            &controller,
            neuron_claimer_permissions.permissions,
        ));

        if let Some(hotkey) = self.hotkey {
            permissions.push(NeuronPermission::new(
                &hotkey,
                vec![
                    NeuronPermissionType::ManageVotingPermission as i32,
                    NeuronPermissionType::SubmitProposal as i32,
                    NeuronPermissionType::Vote as i32,
                ],
            ))
        }

        permissions
    }

    /// Adds `self.followees` entries in `base_followees` that are
    /// keyed by `function_ids_to_follow`.
    pub(crate) fn construct_followees(&self) -> BTreeMap<u64, Followees> {
        if self.followees.is_empty() {
            BTreeMap::new()
        } else {
            let catch_all = u64::from(&Action::Unspecified(Empty {}));
            let followees = Followees {
                followees: self.followees.clone(),
            };
            btreemap! { catch_all => followees }
        }
    }

    pub(crate) fn construct_auto_staking_maturity(&self) -> Option<bool> {
        if self.is_community_fund_neuron() {
            Some(true)
        } else {
            None
        }
    }
}

impl ClaimSwapNeuronsResponse {
    pub(crate) fn new_with_error(error: ClaimSwapNeuronsError) -> Self {
        ClaimSwapNeuronsResponse {
            claim_swap_neurons_result: Some(ClaimSwapNeuronsResult::Err(error as i32)),
        }
    }

    pub fn new(swap_neurons: Vec<SwapNeuron>) -> Self {
        ClaimSwapNeuronsResponse {
            claim_swap_neurons_result: Some(ClaimSwapNeuronsResult::Ok(ClaimedSwapNeurons {
                swap_neurons,
            })),
        }
    }
}

impl SwapNeuron {
    pub(crate) fn from_neuron_parameters(
        neuron_parameters: &NeuronParameters,
        claimed_swap_neuron_status: ClaimedSwapNeuronStatus,
    ) -> Self {
        SwapNeuron {
            id: neuron_parameters.neuron_id.clone(),
            status: claimed_swap_neuron_status as i32,
        }
    }
}

impl From<Vec<NeuronPermissionType>> for NeuronPermissionList {
    fn from(permissions: Vec<NeuronPermissionType>) -> Self {
        NeuronPermissionList {
            permissions: permissions.into_iter().map(|p| p as i32).collect(),
        }
    }
}

impl From<BTreeSet<NeuronPermissionType>> for NeuronPermissionList {
    fn from(permissions: BTreeSet<NeuronPermissionType>) -> Self {
        NeuronPermissionList {
            permissions: permissions.into_iter().map(|p| p as i32).collect(),
        }
    }
}

impl TryFrom<NeuronPermissionList> for BTreeSet<NeuronPermissionType> {
    type Error = String;

    fn try_from(permissions: NeuronPermissionList) -> Result<Self, Self::Error> {
        permissions
            .permissions
            .into_iter()
            .map(|p| {
                NeuronPermissionType::try_from(p)
                    .map_err(|err| format!("Invalid permission: {}, err: {}", p, err))
            })
            .collect()
    }
}

impl TryFrom<NeuronPermissionList> for Vec<NeuronPermissionType> {
    type Error = String;

    fn try_from(permissions: NeuronPermissionList) -> Result<Self, Self::Error> {
        Vec::<Result<NeuronPermissionType, i32>>::from(permissions)
            .into_iter()
            .map(|p| p.map_err(|i| format!("Invalid permission: {i}")))
            .collect()
    }
}

impl From<NeuronPermissionList> for Vec<Result<NeuronPermissionType, i32>> {
    fn from(permissions: NeuronPermissionList) -> Self {
        permissions
            .permissions
            .into_iter()
            .map(|p| NeuronPermissionType::try_from(p).map_err(|_| p))
            .collect()
    }
}

impl fmt::Display for NeuronPermissionList {
    fn fmt(&self, f: &mut fmt::Formatter<'_>) -> fmt::Result {
        let permissions = Vec::<Result<NeuronPermissionType, i32>>::from(self.clone())
            .into_iter()
            .map(|p| match p {
                Ok(p) => format!("{p:?}"),
                Err(i) => format!("<Invalid permission ({i})>"),
            })
            .collect::<Vec<_>>()
            .join(", ");

        write!(f, "[{permissions}]")
    }
}

impl get_neuron_response::Result {
    #[track_caller]
    pub fn unwrap(self) -> Neuron {
        match self {
            get_neuron_response::Result::Error(e) => Err(e),
            get_neuron_response::Result::Neuron(n) => Ok(n),
        }
        .unwrap()
    }
}

impl From<RegisterDappCanisters> for RegisterDappCanistersRequest {
    fn from(register_dapp_canisters: RegisterDappCanisters) -> RegisterDappCanistersRequest {
        RegisterDappCanistersRequest {
            canister_ids: register_dapp_canisters.canister_ids,
        }
    }
}

impl From<DeregisterDappCanisters> for SetDappControllersRequest {
    fn from(deregister_dapp_canisters: DeregisterDappCanisters) -> SetDappControllersRequest {
        SetDappControllersRequest {
            canister_ids: Some(CanisterIds {
                canister_ids: deregister_dapp_canisters.canister_ids,
            }),
            controller_principal_ids: deregister_dapp_canisters.new_controllers,
        }
    }
}

impl Motion {
    pub fn new(text: &str) -> Self {
        Motion {
            motion_text: text.to_string(),
        }
    }
}

impl From<Motion> for Action {
    fn from(motion: Motion) -> Action {
        Action::Motion(motion)
    }
}

impl From<NervousSystemParameters> for Action {
    fn from(nervous_system_parameters: NervousSystemParameters) -> Action {
        Action::ManageNervousSystemParameters(nervous_system_parameters)
    }
}

impl From<NervousSystemFunction> for Action {
    fn from(nervous_system_function: NervousSystemFunction) -> Action {
        Action::AddGenericNervousSystemFunction(nervous_system_function)
    }
}

// RemoveGenericNervousSystemFunction not implemented because it takes a u64

impl From<ExecuteGenericNervousSystemFunction> for Action {
    fn from(
        execute_generic_nervous_system_function: ExecuteGenericNervousSystemFunction,
    ) -> Action {
        Action::ExecuteGenericNervousSystemFunction(execute_generic_nervous_system_function)
    }
}

impl From<UpgradeSnsToNextVersion> for Action {
    fn from(upgrade_sns_to_next_version: UpgradeSnsToNextVersion) -> Action {
        Action::UpgradeSnsToNextVersion(upgrade_sns_to_next_version)
    }
}

impl From<TransferSnsTreasuryFunds> for Action {
    fn from(transfer_sns_treasury_funds: TransferSnsTreasuryFunds) -> Action {
        Action::TransferSnsTreasuryFunds(transfer_sns_treasury_funds)
    }
}

impl From<RegisterDappCanisters> for Action {
    fn from(register_dapp_canisters: RegisterDappCanisters) -> Action {
        Action::RegisterDappCanisters(register_dapp_canisters)
    }
}

impl From<DeregisterDappCanisters> for Action {
    fn from(deregister_dapp_canisters: DeregisterDappCanisters) -> Action {
        Action::DeregisterDappCanisters(deregister_dapp_canisters)
    }
}

<<<<<<< HEAD
impl TryFrom<manage_ledger_parameters::ChangeFeeCollector> for ic_icrc1_ledger::ChangeFeeCollector {
    type Error = String;
    fn try_from(
        change_fee_collector: manage_ledger_parameters::ChangeFeeCollector,
    ) -> Result<Self, Self::Error> {
        match change_fee_collector {
            manage_ledger_parameters::ChangeFeeCollector::Unset(_) => {
                Ok(ic_icrc1_ledger::ChangeFeeCollector::Unset)
            }
            manage_ledger_parameters::ChangeFeeCollector::SetTo(account) => Ok(
                ic_icrc1_ledger::ChangeFeeCollector::SetTo(account.try_into()?),
            ),
        }
=======
impl From<MintSnsTokens> for Action {
    fn from(mint_sns_tokens: MintSnsTokens) -> Action {
        Action::MintSnsTokens(mint_sns_tokens)
>>>>>>> 72ece888
    }
}

pub mod test_helpers {
    use super::*;
    use ic_crypto_sha2::Sha256;
    use rand::{Rng, RngCore};
    use std::{
        borrow::BorrowMut,
        collections::HashMap,
        sync::{Arc, RwLock},
    };

    type CanisterCallResult = Result<Vec<u8>, (Option<i32>, String)>;

    /// An implementation of the Environment trait that behaves in a
    /// "reasonable" but not necessarily entirely realistic way (compared to the
    /// real IC) where possible. E.g. the now method returns the current real
    /// time. When there is no "reasonable" behavior, the unimplemented macro is
    /// called.
    ///
    /// The only method that is completely unimplemented is call_canister, since
    /// that is not a native concept on any system other than the IC
    /// itself. canister_id is partially implemented.
    pub struct NativeEnvironment {
        /// When Some, contains the value that the canister_id method returns.
        pub local_canister_id: Option<CanisterId>,

        /// Map of expected calls to a result, where key is hash of arguments (See `compute_call_canister_key`).
        #[allow(clippy::type_complexity)]
        pub canister_calls_map: HashMap<[u8; 32], CanisterCallResult>,

        // The default response is canister_calls_map doesn't have an entry.  Useful when you only
        // care about specifying a single response for a given test, or alternately want to ensure
        // that any call without a specified response returns an error.
        pub default_canister_call_response: CanisterCallResult,

        /// Calls we require to be made to call_canister in order for the test to succeed.
        /// See `impl Drop for NativeEnvironment`
        #[allow(clippy::type_complexity)]
        pub required_canister_call_invocations: Arc<RwLock<Vec<(CanisterId, String, Vec<u8>)>>>,

        /// The value to be returned by now().
        pub now: u64,
    }

    /// NativeEnvironment is "empty" by default. I.e. the canister_id method
    /// calls unimplemented.
    impl Default for NativeEnvironment {
        fn default() -> Self {
            Self {
                local_canister_id: None,
                canister_calls_map: Default::default(),
                default_canister_call_response: Ok(vec![]),
                required_canister_call_invocations: Arc::new(RwLock::new(vec![])),
                // This needs to be non-zero
                now: std::time::SystemTime::now()
                    .duration_since(std::time::UNIX_EPOCH)
                    .unwrap()
                    .as_secs(),
            }
        }
    }

    /// Used to create a hash for our call map.
    fn compute_call_canister_key(
        canister_id: CanisterId,
        method_name: &str,
        arg: &Vec<u8>,
    ) -> [u8; 32] {
        let mut hasher = Sha256::new();
        hasher.write(canister_id.get().as_slice());
        hasher.write(method_name.as_bytes());
        hasher.write(arg.as_slice());
        hasher.finish()
    }

    impl NativeEnvironment {
        pub fn new(local_canister_id: Option<CanisterId>) -> Self {
            Self {
                local_canister_id,
                canister_calls_map: Default::default(),
                default_canister_call_response: Ok(vec![]),
                required_canister_call_invocations: Arc::new(RwLock::new(vec![])),
                now: std::time::SystemTime::now()
                    .duration_since(std::time::UNIX_EPOCH)
                    .unwrap()
                    .as_secs(),
            }
        }

        /// Set the response for a given canister call.  This ensures that we only respond in
        /// a given way if the parameters match what we expect.
        pub fn set_call_canister_response(
            &mut self,
            canister_id: CanisterId,
            method_name: &str,
            arg: Vec<u8>,
            response: CanisterCallResult,
        ) {
            self.canister_calls_map.insert(
                compute_call_canister_key(canister_id, method_name, &arg),
                response,
            );
        }

        /// Requires that a call will be made (and optionally sets a response)
        ///
        /// See `impl Drop for NativeEnvironment`.
        pub fn require_call_canister_invocation(
            &mut self,
            canister_id: CanisterId,
            method_name: &str,
            arg: Vec<u8>,
            response: Option<CanisterCallResult>,
        ) {
            self.required_canister_call_invocations
                .try_write()
                .unwrap()
                .borrow_mut()
                .push((canister_id, method_name.to_string(), arg.clone()));
            if let Some(res) = response {
                self.set_call_canister_response(canister_id, method_name, arg, res);
            }
        }

        /// Get a function that allows you to assert required calls were made
        /// To avoid Drop impl, you may need to keep governance in scope longer.
        pub fn get_assert_required_calls_fn(&self) -> Box<dyn FnOnce()> {
            let required_calls = Arc::clone(&self.required_canister_call_invocations);
            Box::new(move || {
                let invocations = required_calls.try_read().unwrap().clone();
                // Empty these so we don't panic again during Drop
                required_calls.try_write().unwrap().clear();
                assert!(
                    invocations.is_empty(),
                    "Not all required calls were executed: {:?}",
                    invocations
                );
            })
        }
    }

    /// Used to assert that any post-conditions are true.
    /// A better way is using `get_assert_required_calls_fn` to get a function to make this assert
    /// inside of the test body, as it gives better debug information.  This functions as a fallback
    /// so that tests cannot accidentally pass if that line is removed.
    impl Drop for NativeEnvironment {
        fn drop(&mut self) {
            let invocations = self.required_canister_call_invocations.try_read().unwrap();
            assert!(
                invocations.is_empty(),
                "Not all required calls were executed: {:?}",
                invocations
            );
        }
    }

    #[async_trait]
    impl Environment for NativeEnvironment {
        fn now(&self) -> u64 {
            self.now
        }

        fn random_u64(&mut self) -> u64 {
            rand::thread_rng().gen()
        }

        fn random_byte_array(&mut self) -> [u8; 32] {
            let mut result = [0_u8; 32];
            rand::thread_rng().fill_bytes(&mut result[..]);
            result
        }

        async fn call_canister(
            &self,
            canister_id: CanisterId,
            method_name: &str,
            arg: Vec<u8>,
        ) -> CanisterCallResult {
            // Find and remove any required_canister_call_invocations so our assertions work that
            // it was in fact called.
            let invocations = self.required_canister_call_invocations.try_read().unwrap();
            if invocations.contains(&(canister_id, method_name.to_string(), arg.clone())) {
                let index = invocations.iter().position(|(canister, method, arg_)| {
                    canister.get() == canister_id.get() && method.eq(method_name) && arg_ == &arg
                });
                drop(invocations);
                if let Some(index) = index {
                    self.required_canister_call_invocations
                        .try_write()
                        .unwrap()
                        .remove(index);
                }
            }

            let entry = compute_call_canister_key(canister_id, method_name, &arg);
            match self.canister_calls_map.get(&entry) {
                None => {
                    log!(INFO,
                        "No call_canister entry found for: {:?} {} {:?}.  Using default response: {:?}",
                        canister_id, method_name, arg, &self.default_canister_call_response
                    );
                    &self.default_canister_call_response
                }
                Some(entry) => entry
            }.clone()
        }

        /// At least in the case of Governance (the only known user of
        /// Environment), this is only used to determine whether to "short
        /// circuit", i.e. return ResourceExhausted instead of doing the "real
        /// work". Most tests do not attempt exercise the special "running out of
        /// memory" condition; therefore, it makes sense for this to always
        /// always return NoIssue.
        fn heap_growth_potential(&self) -> crate::types::HeapGrowthPotential {
            HeapGrowthPotential::NoIssue
        }

        fn canister_id(&self) -> CanisterId {
            if let Some(id) = self.local_canister_id {
                return id;
            }

            unimplemented!();
        }

        fn canister_version(&self) -> Option<u64> {
            None
        }

        fn set_time_warp(&mut self, new_time_warp: TimeWarp) {
            self.now += new_time_warp.delta_s as u64
        }
    }
}

#[cfg(test)]
pub(crate) mod tests {
    use super::*;
    use crate::pb::v1::{
        governance::Mode::PreInitializationSwap,
        nervous_system_function::{FunctionType, GenericNervousSystemFunction},
        neuron::Followees,
        ExecuteGenericNervousSystemFunction, Proposal, ProposalData, VotingRewardsParameters,
    };
    use ic_base_types::PrincipalId;
    use ic_nervous_system_common_test_keys::{TEST_USER1_PRINCIPAL, TEST_USER2_PRINCIPAL};
    use lazy_static::lazy_static;
    use maplit::{btreemap, hashset};
    use std::convert::TryInto;

    #[test]
    fn test_nervous_system_parameters_validate() {
        NervousSystemParameters::with_default_values()
            .validate()
            .unwrap();

        let invalid_params = vec![
            NervousSystemParameters {
                neuron_minimum_stake_e8s: None,
                ..NervousSystemParameters::with_default_values()
            },
            NervousSystemParameters {
                transaction_fee_e8s: Some(100),
                neuron_minimum_stake_e8s: Some(10),
                ..NervousSystemParameters::with_default_values()
            },
            NervousSystemParameters {
                transaction_fee_e8s: None,
                ..NervousSystemParameters::with_default_values()
            },
            NervousSystemParameters {
                max_proposals_to_keep_per_action: None,
                ..NervousSystemParameters::with_default_values()
            },
            NervousSystemParameters {
                max_proposals_to_keep_per_action: Some(0),
                ..NervousSystemParameters::with_default_values()
            },
            NervousSystemParameters {
                max_proposals_to_keep_per_action: Some(
                    NervousSystemParameters::MAX_PROPOSALS_TO_KEEP_PER_ACTION_CEILING + 1,
                ),
                ..NervousSystemParameters::with_default_values()
            },
            NervousSystemParameters {
                initial_voting_period_seconds: None,
                ..NervousSystemParameters::with_default_values()
            },
            NervousSystemParameters {
                initial_voting_period_seconds: Some(
                    NervousSystemParameters::INITIAL_VOTING_PERIOD_SECONDS_FLOOR - 1,
                ),
                ..NervousSystemParameters::with_default_values()
            },
            NervousSystemParameters {
                initial_voting_period_seconds: Some(
                    NervousSystemParameters::INITIAL_VOTING_PERIOD_SECONDS_CEILING + 1,
                ),
                ..NervousSystemParameters::with_default_values()
            },
            NervousSystemParameters {
                default_followees: None,
                ..NervousSystemParameters::with_default_values()
            },
            NervousSystemParameters {
                max_number_of_neurons: None,
                ..NervousSystemParameters::with_default_values()
            },
            NervousSystemParameters {
                max_number_of_neurons: Some(0),
                ..NervousSystemParameters::with_default_values()
            },
            NervousSystemParameters {
                max_number_of_neurons: Some(
                    NervousSystemParameters::MAX_NUMBER_OF_NEURONS_CEILING + 1,
                ),
                ..NervousSystemParameters::with_default_values()
            },
            NervousSystemParameters {
                neuron_minimum_dissolve_delay_to_vote_seconds: None,
                ..NervousSystemParameters::with_default_values()
            },
            NervousSystemParameters {
                max_dissolve_delay_seconds: Some(10),
                neuron_minimum_dissolve_delay_to_vote_seconds: Some(20),
                ..NervousSystemParameters::with_default_values()
            },
            NervousSystemParameters {
                max_followees_per_function: None,
                ..NervousSystemParameters::with_default_values()
            },
            NervousSystemParameters {
                max_followees_per_function: Some(
                    NervousSystemParameters::MAX_FOLLOWEES_PER_FUNCTION_CEILING + 1,
                ),
                ..NervousSystemParameters::with_default_values()
            },
            NervousSystemParameters {
                max_dissolve_delay_seconds: None,
                ..NervousSystemParameters::with_default_values()
            },
            NervousSystemParameters {
                max_neuron_age_for_age_bonus: None,
                ..NervousSystemParameters::with_default_values()
            },
            NervousSystemParameters {
                max_number_of_proposals_with_ballots: None,
                ..NervousSystemParameters::with_default_values()
            },
            NervousSystemParameters {
                max_number_of_proposals_with_ballots: Some(0),
                ..NervousSystemParameters::with_default_values()
            },
            NervousSystemParameters {
                max_number_of_proposals_with_ballots: Some(
                    NervousSystemParameters::MAX_NUMBER_OF_PROPOSALS_WITH_BALLOTS_CEILING + 1,
                ),
                ..NervousSystemParameters::with_default_values()
            },
            NervousSystemParameters {
                neuron_claimer_permissions: Some(NeuronPermissionList {
                    permissions: vec![NeuronPermissionType::Vote as i32],
                }),
                ..NervousSystemParameters::with_default_values()
            },
            NervousSystemParameters {
                neuron_claimer_permissions: None,
                ..NervousSystemParameters::with_default_values()
            },
            NervousSystemParameters {
                neuron_grantable_permissions: None,
                ..NervousSystemParameters::with_default_values()
            },
            NervousSystemParameters {
                max_number_of_principals_per_neuron: Some(0),
                ..NervousSystemParameters::with_default_values()
            },
            NervousSystemParameters {
                max_number_of_principals_per_neuron: Some(1000),
                ..NervousSystemParameters::with_default_values()
            },
            NervousSystemParameters {
                voting_rewards_parameters: Some(VotingRewardsParameters {
                    round_duration_seconds: None,
                    ..Default::default()
                }),
                ..NervousSystemParameters::with_default_values()
            },
        ];

        for params in invalid_params {
            params.validate().unwrap_err();
        }
    }

    #[test]
    fn test_inherit_from() {
        let default_params = NervousSystemParameters::with_default_values();

        let proposed_params = NervousSystemParameters {
            transaction_fee_e8s: Some(124),
            max_number_of_neurons: Some(566),
            max_number_of_proposals_with_ballots: Some(9801),
            default_followees: Some(Default::default()),

            // Set all other fields to None.
            ..Default::default()
        };

        let new_params = proposed_params.inherit_from(&default_params);
        let expected_params = NervousSystemParameters {
            transaction_fee_e8s: Some(124),
            max_number_of_neurons: Some(566),
            max_number_of_proposals_with_ballots: Some(9801),
            default_followees: Some(Default::default()),
            ..default_params.clone()
        };

        assert_eq!(new_params, expected_params);

        assert_eq!(new_params.maturity_modulation_disabled, Some(false));

        let disable_maturity_modulation = NervousSystemParameters {
            maturity_modulation_disabled: Some(true),

            // Set all other fields to None.
            ..Default::default()
        };

        assert_eq!(
            disable_maturity_modulation.inherit_from(&default_params),
            NervousSystemParameters {
                maturity_modulation_disabled: Some(true),
                ..default_params
            },
        );
    }

    lazy_static! {
        static ref MANAGE_NEURON_COMMANDS: (Vec<manage_neuron::Command>, Vec<manage_neuron::Command>, manage_neuron::Command) = {
            use manage_neuron::Command;

            #[rustfmt::skip]
            let allowed_in_pre_initialization_swap = vec! [
                Command::Follow                  (Default::default()),
                Command::MakeProposal            (Default::default()),
                Command::RegisterVote            (Default::default()),
                Command::AddNeuronPermissions    (Default::default()),
                Command::RemoveNeuronPermissions (Default::default()),
            ];

            #[rustfmt::skip]
            let disallowed_in_pre_initialization_swap = vec! [
                Command::Configure        (Default::default()),
                Command::Disburse         (Default::default()),
                Command::Split            (Default::default()),
                Command::MergeMaturity    (Default::default()),
                Command::DisburseMaturity (Default::default()),
            ];

            // Only the swap canister is allowed to do this in PreInitializationSwap.
            let claim_or_refresh = Command::ClaimOrRefresh(Default::default());

            (allowed_in_pre_initialization_swap, disallowed_in_pre_initialization_swap, claim_or_refresh)
        };
    }

    #[should_panic]
    #[test]
    fn test_mode_allows_manage_neuron_command_or_err_unspecified_kaboom() {
        let caller_is_swap_canister = true;
        let innocuous_command = &MANAGE_NEURON_COMMANDS.0[0];
        let _clippy = governance::Mode::Unspecified
            .allows_manage_neuron_command_or_err(innocuous_command, caller_is_swap_canister);
    }

    #[test]
    fn test_mode_allows_manage_neuron_command_or_err_normal_is_generally_ok() {
        let mut commands = MANAGE_NEURON_COMMANDS.0.clone();
        commands.append(&mut MANAGE_NEURON_COMMANDS.1.clone());
        commands.push(MANAGE_NEURON_COMMANDS.2.clone());

        for command in commands {
            for caller_is_swap_canister in [true, false] {
                let result = governance::Mode::Normal
                    .allows_manage_neuron_command_or_err(&command, caller_is_swap_canister);
                assert!(result.is_ok(), "{:#?}", result);
            }
        }
    }

    #[test]
    fn test_mode_allows_manage_neuron_command_or_err_pre_initialization_swap_ok() {
        let allowed = &MANAGE_NEURON_COMMANDS.0;
        for command in allowed {
            for caller_is_swap_canister in [true, false] {
                let result = PreInitializationSwap
                    .allows_manage_neuron_command_or_err(command, caller_is_swap_canister);
                assert!(result.is_ok(), "{:#?}", result);
            }
        }
    }

    #[test]
    fn test_mode_allows_manage_neuron_command_or_err_pre_initialization_swap_verboten() {
        let disallowed = &MANAGE_NEURON_COMMANDS.1;
        for command in disallowed {
            for caller_is_swap_canister in [true, false] {
                let result = PreInitializationSwap
                    .allows_manage_neuron_command_or_err(command, caller_is_swap_canister);
                assert!(result.is_err(), "{:#?}", result);
            }
        }
    }

    #[test]
    fn test_mode_allows_manage_neuron_command_or_err_pre_initialization_swap_claim_or_refresh() {
        let claim_or_refresh = &MANAGE_NEURON_COMMANDS.2;

        let caller_is_swap_canister = false;
        let result = PreInitializationSwap
            .allows_manage_neuron_command_or_err(claim_or_refresh, caller_is_swap_canister);
        assert!(result.is_err(), "{:#?}", result);

        let caller_is_swap_canister = true;
        let result = PreInitializationSwap
            .allows_manage_neuron_command_or_err(claim_or_refresh, caller_is_swap_canister);
        assert!(result.is_ok(), "{:#?}", result);
    }

    const ROOT_TARGETING_FUNCTION_ID: u64 = 1001;
    const GOVERNANCE_TARGETING_FUNCTION_ID: u64 = 1002;
    const LEDGER_TARGETING_FUNCTION_ID: u64 = 1003;
    const RANDOM_CANISTER_TARGETING_FUNCTION_ID: u64 = 1004;

    #[rustfmt::skip]
    lazy_static! {
        static ref       ROOT_CANISTER_ID: PrincipalId =                    [101][..].try_into().unwrap();
        static ref GOVERNANCE_CANISTER_ID: PrincipalId =                    [102][..].try_into().unwrap();
        static ref     LEDGER_CANISTER_ID: PrincipalId =                    [103][..].try_into().unwrap();
        static ref     RANDOM_CANISTER_ID: PrincipalId = [0xDE, 0xAD, 0xBE, 0xEF][..].try_into().unwrap();

        static ref PROPOSAL_ACTIONS: (
            Vec<Action>, // Allowed    in PreInitializationSwap.
            Vec<Action>, // Disallowed in PreInitializationSwap.
            Vec<Action>, // ExecuteGenericNervousSystemFunction where target is root, governance, or ledger
            Action,      // ExecuteGenericNervousSystemFunction, but target is not one of the distinguished canisters.
        ) = {
            let allowed_in_pre_initialization_swap = vec! [
                Action::Motion                             (Default::default()),
                Action::UpgradeSnsControlledCanister       (Default::default()),
                Action::AddGenericNervousSystemFunction    (Default::default()),
                Action::RemoveGenericNervousSystemFunction (Default::default()),
            ];

            let disallowed_in_pre_initialization_swap = vec! [
                Action::ManageNervousSystemParameters(Default::default()),
                Action::TransferSnsTreasuryFunds(Default::default())
            ];

            // Conditionally allow: No targeting SNS canisters.
            fn execute(function_id: u64) -> Action {
                Action::ExecuteGenericNervousSystemFunction(ExecuteGenericNervousSystemFunction {
                    function_id,
                    ..Default::default()
                })
            }

            let target_sns_canister_actions = vec! [
                execute(      ROOT_TARGETING_FUNCTION_ID),
                execute(GOVERNANCE_TARGETING_FUNCTION_ID),
                execute(    LEDGER_TARGETING_FUNCTION_ID),
            ];

            let target_random_canister_action = execute(RANDOM_CANISTER_TARGETING_FUNCTION_ID);

            (
                allowed_in_pre_initialization_swap,
                disallowed_in_pre_initialization_swap,
                target_sns_canister_actions,
                target_random_canister_action
            )
        };

        static ref ID_TO_NERVOUS_SYSTEM_FUNCTION: BTreeMap<u64, NervousSystemFunction> = {
            fn new_fn(function_id: u64, target_canister_id: &PrincipalId) -> NervousSystemFunction {
                NervousSystemFunction {
                    id: function_id,
                    name: "Amaze".to_string(),
                    description: Some("Best function evar.".to_string()),
                    function_type: Some(FunctionType::GenericNervousSystemFunction(GenericNervousSystemFunction {
                        target_canister_id: Some(*target_canister_id),
                        target_method_name: Some("Foo".to_string()),
                        validator_canister_id: Some(*target_canister_id),
                        validator_method_name: Some("Bar".to_string()),
                    })),
                }
            }

            vec![
                new_fn(           ROOT_TARGETING_FUNCTION_ID,       &ROOT_CANISTER_ID),
                new_fn(     GOVERNANCE_TARGETING_FUNCTION_ID, &GOVERNANCE_CANISTER_ID),
                new_fn(         LEDGER_TARGETING_FUNCTION_ID,     &LEDGER_CANISTER_ID),
                new_fn(RANDOM_CANISTER_TARGETING_FUNCTION_ID,     &RANDOM_CANISTER_ID),
            ]
            .into_iter()
            .map(|f| (f.id, f))
            .collect()
        };

        static ref DISALLOWED_TARGET_CANISTER_IDS: HashSet<CanisterId> = hashset! {
            CanisterId::unchecked_from_principal(*ROOT_CANISTER_ID),
            CanisterId::unchecked_from_principal(*GOVERNANCE_CANISTER_ID),
            CanisterId::unchecked_from_principal(*LEDGER_CANISTER_ID),
        };
    }

    #[should_panic]
    #[test]
    fn test_mode_allows_proposal_action_or_err_unspecified_kaboom() {
        let innocuous_action = &PROPOSAL_ACTIONS.0[0];
        let _clippy = governance::Mode::Unspecified.allows_proposal_action_or_err(
            innocuous_action,
            &DISALLOWED_TARGET_CANISTER_IDS,
            &ID_TO_NERVOUS_SYSTEM_FUNCTION,
        );
    }

    #[test]
    fn test_mode_allows_proposal_action_or_err_normal_is_always_ok() {
        // Flatten PROPOSAL_ACTIONS into one big Vec.
        let mut actions = PROPOSAL_ACTIONS.0.clone();
        actions.append(&mut PROPOSAL_ACTIONS.1.clone());
        actions.append(&mut PROPOSAL_ACTIONS.2.clone());
        actions.push(PROPOSAL_ACTIONS.3.clone());

        for action in actions {
            let result = governance::Mode::Normal.allows_proposal_action_or_err(
                &action,
                &DISALLOWED_TARGET_CANISTER_IDS,
                &ID_TO_NERVOUS_SYSTEM_FUNCTION,
            );
            assert!(result.is_ok(), "{:#?} {:#?}", result, action);
        }
    }

    #[test]
    fn test_mode_allows_proposal_action_or_err_pre_initialization_swap_happy() {
        for action in &PROPOSAL_ACTIONS.0 {
            let result = PreInitializationSwap.allows_proposal_action_or_err(
                action,
                &DISALLOWED_TARGET_CANISTER_IDS,
                &ID_TO_NERVOUS_SYSTEM_FUNCTION,
            );
            assert!(result.is_ok(), "{:#?} {:#?}", result, action);
        }
    }

    #[test]
    fn test_mode_allows_proposal_action_or_err_pre_initialization_swap_sad() {
        for action in &PROPOSAL_ACTIONS.1 {
            let result = PreInitializationSwap.allows_proposal_action_or_err(
                action,
                &DISALLOWED_TARGET_CANISTER_IDS,
                &ID_TO_NERVOUS_SYSTEM_FUNCTION,
            );
            assert!(result.is_err(), "{:#?}", action);
        }
    }

    #[test]
    fn test_mode_allows_proposal_action_or_err_pre_initialization_swap_disallows_targeting_an_sns_canister(
    ) {
        for action in &PROPOSAL_ACTIONS.2 {
            let result = PreInitializationSwap.allows_proposal_action_or_err(
                action,
                &DISALLOWED_TARGET_CANISTER_IDS,
                &ID_TO_NERVOUS_SYSTEM_FUNCTION,
            );
            assert!(result.is_err(), "{:#?}", action);
        }
    }

    #[test]
    fn test_mode_allows_proposal_action_or_err_pre_initialization_swap_allows_targeting_a_random_canister(
    ) {
        let action = &PROPOSAL_ACTIONS.3;
        let result = PreInitializationSwap.allows_proposal_action_or_err(
            action,
            &DISALLOWED_TARGET_CANISTER_IDS,
            &ID_TO_NERVOUS_SYSTEM_FUNCTION,
        );
        assert!(result.is_ok(), "{:#?} {:#?}", result, action);
    }

    #[test]
    fn test_mode_allows_proposal_action_or_err_function_not_found() {
        let execute =
            Action::ExecuteGenericNervousSystemFunction(ExecuteGenericNervousSystemFunction {
                function_id: 0xDEADBEF,
                ..Default::default()
            });

        let result = governance::Mode::PreInitializationSwap.allows_proposal_action_or_err(
            &execute,
            &DISALLOWED_TARGET_CANISTER_IDS,
            &ID_TO_NERVOUS_SYSTEM_FUNCTION,
        );

        let err = match result {
            Err(err) => err,
            Ok(_) => panic!(
                "Make proposal is supposed to result in NotFound when \
                 it specifies an unknown function ID."
            ),
        };
        assert_eq!(err.error_type, ErrorType::NotFound as i32, "{:#?}", err);
    }

    #[should_panic]
    #[test]
    fn test_mode_allows_proposal_action_or_err_panic_when_function_has_no_type() {
        let function_id = 42;

        let execute =
            Action::ExecuteGenericNervousSystemFunction(ExecuteGenericNervousSystemFunction {
                function_id,
                ..Default::default()
            });

        let mut functions = ID_TO_NERVOUS_SYSTEM_FUNCTION.clone();
        functions.insert(
            function_id,
            NervousSystemFunction {
                id: function_id,
                function_type: None, // This is evil.
                name: "Toxic".to_string(),
                description: None,
            },
        );

        let _unused = governance::Mode::PreInitializationSwap.allows_proposal_action_or_err(
            &execute,
            &DISALLOWED_TARGET_CANISTER_IDS,
            &functions,
        );
    }

    #[should_panic]
    #[test]
    fn test_mode_allows_proposal_action_or_err_panic_when_function_has_no_target_canister_id() {
        let function_id = 42;

        let execute =
            Action::ExecuteGenericNervousSystemFunction(ExecuteGenericNervousSystemFunction {
                function_id,
                ..Default::default()
            });

        let mut functions = ID_TO_NERVOUS_SYSTEM_FUNCTION.clone();
        functions.insert(
            function_id,
            NervousSystemFunction {
                id: function_id,
                name: "Toxic".to_string(),
                description: None,
                function_type: Some(FunctionType::GenericNervousSystemFunction(
                    GenericNervousSystemFunction {
                        target_canister_id: None, // This is evil.
                        ..Default::default()
                    },
                )),
            },
        );

        let _unused = governance::Mode::PreInitializationSwap.allows_proposal_action_or_err(
            &execute,
            &DISALLOWED_TARGET_CANISTER_IDS,
            &functions,
        );
    }

    #[test]
    fn test_sns_metadata_validate() {
        let default = SnsMetadata {
            logo: Some("data:image/png;base64,aGVsbG8gZnJvbSBkZmluaXR5IQ==".to_string()),
            url: Some("https://forum.dfinity.org".to_string()),
            name: Some("X".repeat(SnsMetadata::MIN_NAME_LENGTH)),
            description: Some("X".repeat(SnsMetadata::MIN_DESCRIPTION_LENGTH)),
        };

        let valid_sns_metadata = vec![
            default.clone(),
            SnsMetadata {
                url: Some("https://forum.dfinity.org/foo/bar/?".to_string()),
                ..default.clone()
            },
            SnsMetadata {
                url: Some("https://forum.dfinity.org/foo/bar/?".to_string()),
                ..default.clone()
            },
            SnsMetadata {
                url: Some("https://any-url.com/foo/bar/?".to_string()),
                ..default.clone()
            },
        ];

        let invalid_sns_metadata = vec![
            SnsMetadata {
                name: None,
                ..default.clone()
            },
            SnsMetadata {
                name: Some("X".repeat(SnsMetadata::MAX_NAME_LENGTH + 1)),
                ..default.clone()
            },
            SnsMetadata {
                name: Some("X".repeat(SnsMetadata::MIN_NAME_LENGTH - 1)),
                ..default.clone()
            },
            SnsMetadata {
                description: None,
                ..default.clone()
            },
            SnsMetadata {
                description: Some("X".repeat(SnsMetadata::MAX_DESCRIPTION_LENGTH + 1)),
                ..default.clone()
            },
            SnsMetadata {
                description: Some("X".repeat(SnsMetadata::MIN_DESCRIPTION_LENGTH - 1)),
                ..default.clone()
            },
            SnsMetadata {
                logo: Some("X".repeat(SnsMetadata::MAX_LOGO_LENGTH + 1)),
                ..default.clone()
            },
            SnsMetadata {
                url: None,
                ..default.clone()
            },
            SnsMetadata {
                url: Some("X".repeat(SnsMetadata::MAX_URL_LENGTH + 1)),
                ..default.clone()
            },
            SnsMetadata {
                url: Some("X".to_string()),
                ..default.clone()
            },
            SnsMetadata {
                url: Some("X".repeat(SnsMetadata::MIN_URL_LENGTH - 1)),
                ..default.clone()
            },
            SnsMetadata {
                url: Some("file://forum.dfinity.org".to_string()),
                ..default.clone()
            },
            SnsMetadata {
                url: Some("https://".to_string()),
                ..default.clone()
            },
            SnsMetadata {
                url: Some("https://forum.dfinity.org/https://forum.dfinity.org".to_string()),
                ..default.clone()
            },
            SnsMetadata {
                url: Some("https://example@forum.dfinity.org".to_string()),
                ..default.clone()
            },
            SnsMetadata {
                url: Some("http://internetcomputer".to_string()),
                ..default.clone()
            },
            SnsMetadata {
                url: Some("mailto:example@internetcomputer.org".to_string()),
                ..default.clone()
            },
            SnsMetadata {
                url: Some("internetcomputer".to_string()),
                ..default
            },
        ];

        for sns_metadata in invalid_sns_metadata {
            if sns_metadata.validate().is_ok() {
                panic!("Invalid metadata passed validation: {:?}", sns_metadata);
            }
        }

        for sns_metadata in valid_sns_metadata {
            if sns_metadata.validate().is_err() {
                panic!("Valid metadata failed validation: {:?}", sns_metadata);
            }
        }
    }

    impl NeuronParameters {
        fn validate_default() -> Self {
            Self {
                controller: Some(*TEST_USER1_PRINCIPAL),
                hotkey: Some(*TEST_USER2_PRINCIPAL),
                stake_e8s: Some(E8S_PER_TOKEN),
                dissolve_delay_seconds: Some(3 * ONE_MONTH_SECONDS),
                source_nns_neuron_id: None,
                neuron_id: Some(NeuronId::new_test_neuron_id(0)),
                followees: vec![NeuronId::new_test_neuron_id(1)],
            }
        }
    }

    #[test]
    fn test_neuron_parameters_validate() {
        let neuron_minimum_stake_e8s = E8S_PER_TOKEN;
        let max_followees_per_function = 1;

        // Assert that the default is valid
        NeuronParameters::validate_default()
            .validate(neuron_minimum_stake_e8s, max_followees_per_function)
            .unwrap();

        let invalid_neuron_parameters = vec![
            NeuronParameters {
                controller: None, // No controller specified
                ..NeuronParameters::validate_default()
            },
            NeuronParameters {
                stake_e8s: None, // No stake specified
                ..NeuronParameters::validate_default()
            },
            NeuronParameters {
                stake_e8s: Some(0), // Stake is less than neuron_minimum_stake_e8s
                ..NeuronParameters::validate_default()
            },
            NeuronParameters {
                neuron_id: None, // No memo specified
                ..NeuronParameters::validate_default()
            },
            NeuronParameters {
                dissolve_delay_seconds: None, // No dissolve_delay_seconds specified
                ..NeuronParameters::validate_default()
            },
            NeuronParameters {
                followees: vec![
                    NeuronId::new_test_neuron_id(1),
                    NeuronId::new_test_neuron_id(2),
                ],
                ..NeuronParameters::validate_default()
            },
        ];

        // Assert all invalid neuron parameters produce an error
        for neuron_parameter in invalid_neuron_parameters {
            assert!(neuron_parameter
                .validate(neuron_minimum_stake_e8s, max_followees_per_function)
                .is_err());
        }

        let valid_neuron_parameters = vec![
            NeuronParameters {
                hotkey: None, // Hotkey can be unspecified
                ..NeuronParameters::validate_default()
            },
            NeuronParameters {
                dissolve_delay_seconds: Some(0), // Dissolve delay can be 0
                ..NeuronParameters::validate_default()
            },
        ];

        // Assert all valid neuron parameters produce valid results
        for neuron_parameter in valid_neuron_parameters {
            neuron_parameter
                .validate(neuron_minimum_stake_e8s, max_followees_per_function)
                .unwrap_or_else(|err| panic!("Validation failed for {neuron_parameter:#?}: {err}"));
        }
    }

    #[test]
    fn test_voting_rewards_parameters_set_to_zero_by_default() {
        let parameters = NervousSystemParameters::with_default_values();
        parameters.validate().unwrap();
        let voting_rewards_parameters = parameters.voting_rewards_parameters.unwrap();
        assert_eq!(
            voting_rewards_parameters
                .initial_reward_rate_basis_points
                .unwrap(),
            0
        );
        assert_eq!(
            voting_rewards_parameters
                .final_reward_rate_basis_points
                .unwrap(),
            0
        );
    }

    #[test]
    #[should_panic]
    fn test_nervous_system_parameters_wont_validate_without_voting_rewards_parameters() {
        let mut parameters = NervousSystemParameters::with_default_values();
        parameters.voting_rewards_parameters = None;
        // This is where we expect to panic.
        parameters.validate().unwrap();
    }

    #[test]
    fn test_nervous_system_parameters_wont_validate_without_the_required_claimer_permissions() {
        for permission_to_omit in NervousSystemParameters::REQUIRED_NEURON_CLAIMER_PERMISSIONS {
            let mut parameters = NervousSystemParameters::with_default_values();
            parameters.neuron_claimer_permissions = Some(
                NervousSystemParameters::REQUIRED_NEURON_CLAIMER_PERMISSIONS
                    .iter()
                    .filter(|p| *p != permission_to_omit)
                    .cloned()
                    .collect::<Vec<_>>()
                    .into(),
            );
            parameters.validate().unwrap_err();
        }
    }

    #[test]
    fn test_validate_logo_lets_base64_through() {
        SnsMetadata::validate_logo("data:image/png;base64,aGVsbG8gZnJvbSBkZmluaXR5IQ==").unwrap();
    }

    #[test]
    fn test_validate_logo_doesnt_let_non_base64_through() {
        // `_` is not in the base64 character set we're using
        // so we should panic here.
        SnsMetadata::validate_logo("data:image/png;base64,aGVsbG8gZnJvbSBkZmluaXR5IQ==_")
            .unwrap_err();
    }

    #[test]
    fn test_neuron_permission_list_display_impl() {
        let neuron_permission_list = NeuronPermissionList::all();
        assert_eq!(
            format!("permissions: {neuron_permission_list}"),
            format!("permissions: [Unspecified, ConfigureDissolveState, ManagePrincipals, SubmitProposal, Vote, Disburse, Split, MergeMaturity, DisburseMaturity, StakeMaturity, ManageVotingPermission]")
        );
    }

    #[test]
    fn test_neuron_permission_list_display_impl_doesnt_panic_unknown_permission() {
        let invalid_permission = 10000;
        let neuron_permission_list = {
            let mut neuron_permission_list = NeuronPermissionList::all();
            neuron_permission_list.permissions.push(invalid_permission); // Add an unknown permission to the list
            neuron_permission_list
        };
        assert_eq!(
            format!("permissions: {neuron_permission_list}"),
            format!("permissions: [Unspecified, ConfigureDissolveState, ManagePrincipals, SubmitProposal, Vote, Disburse, Split, MergeMaturity, DisburseMaturity, StakeMaturity, ManageVotingPermission, <Invalid permission ({invalid_permission})>]")
        );
    }

    #[test]
    fn test_construct_followees() {
        let b0 = NeuronId::new_test_neuron_id(10);
        let p0 = NeuronParameters {
            followees: vec![],
            neuron_id: Some(b0.clone()),
            ..NeuronParameters::validate_default()
        };
        let b1 = NeuronId::new_test_neuron_id(11);
        let p1 = NeuronParameters {
            followees: vec![b0.clone()],
            neuron_id: Some(b1),
            ..NeuronParameters::validate_default()
        };
        let b2 = NeuronId::new_test_neuron_id(12);
        let p2 = NeuronParameters {
            followees: vec![b0.clone()],
            neuron_id: Some(b2),
            ..NeuronParameters::validate_default()
        };
        let w = u64::from(&Action::Unspecified(Empty {}));
        {
            let test_signature = |nid: &str| format!("Test followees of {nid}");
            assert_eq!(
                p0.construct_followees(),
                btreemap! {},
                "{}",
                test_signature("b0")
            );
            assert_eq!(
                p1.construct_followees(),
                btreemap! {
                    w => Followees { followees: vec![b0.clone()] },
                },
                "{}",
                test_signature("b1")
            );
            assert_eq!(
                p2.construct_followees(),
                btreemap! {
                    w => Followees { followees: vec![b0] },
                },
                "{}",
                test_signature("b2")
            );
        }
    }

    #[test]
    fn test_summarize_blob_field() {
        for len in 0..=64 {
            let direct_copy_input = (0..len).collect::<Vec<u8>>();

            assert_eq!(summarize_blob_field(&direct_copy_input), direct_copy_input);
        }

        let too_long = (0..65).collect::<Vec<u8>>();
        let result = summarize_blob_field(&too_long);
        assert_ne!(result, too_long);
        assert!(result.len() > 64, "{:X?}", result);

        let result = String::from_utf8(summarize_blob_field(&too_long)).unwrap();
        assert!(
            result.contains("⚠️ NOT THE ORIGINAL CONTENTS OF THIS FIELD ⚠"),
            "{:X?}",
            result,
        );
        assert!(result.contains("00 01 02 03"), "{:X?}", result);
        assert!(result.contains("3D 3E 3F 40"), "{:X?}", result);
        assert!(result.contains("Length: 65"), "{:X?}", result);
        assert!(
            // SHA256
            result.contains(
                // Independently calculating using Python.
                "4B FD 2C 8B 6F 1E EC 7A \
                 2A FE B4 8B 93 4E E4 B2 \
                 69 41 82 02 7E 6D 0F C0 \
                 75 07 4F 2F AB B3 17 81",
            ),
            "{:X?}",
            result,
        );
    }

    #[test]
    fn test_strip_large_fields() {
        let motion_proposal = ProposalData {
            proposal: Some(Proposal {
                action: Some(Action::Motion(Motion {
                    motion_text: "Hello, world!".to_string(),
                })),
                ..Default::default()
            }),
            ..Default::default()
        };

        assert_eq!(motion_proposal.strip_large_fields(), motion_proposal,);

        let upgrade_sns_controlled_canister_proposal = ProposalData {
            proposal: Some(Proposal {
                action: Some(Action::UpgradeSnsControlledCanister(
                    UpgradeSnsControlledCanister {
                        new_canister_wasm: (0..=255).collect(),
                        ..Default::default()
                    },
                )),
                ..Default::default()
            }),
            ..Default::default()
        };

        assert_ne!(
            upgrade_sns_controlled_canister_proposal.strip_large_fields(),
            upgrade_sns_controlled_canister_proposal,
        );

        let execute_generic_nervous_system_function_proposal = ProposalData {
            proposal: Some(Proposal {
                action: Some(Action::ExecuteGenericNervousSystemFunction(
                    ExecuteGenericNervousSystemFunction {
                        payload: (0..=255).collect(),
                        ..Default::default()
                    },
                )),
                ..Default::default()
            }),
            ..Default::default()
        };

        assert_ne!(
            execute_generic_nervous_system_function_proposal.strip_large_fields(),
            execute_generic_nervous_system_function_proposal,
        );
    }
}<|MERGE_RESOLUTION|>--- conflicted
+++ resolved
@@ -102,13 +102,11 @@
     /// DeregisterDappCanisters Action.
     pub const DEREGISTER_DAPP_CANISTERS: u64 = 11;
 
-<<<<<<< HEAD
-    /// ManageLedgerParameters Action.
-    pub const MANAGE_LEDGER_PARAMETERS: u64 = 12;
-=======
     /// MintSnsTokens
     pub const MINT_SNS_TOKENS: u64 = 12;
->>>>>>> 72ece888
+    
+    /// ManageLedgerParameters Action.
+    pub const MANAGE_LEDGER_PARAMETERS: u64 = 13;
 }
 
 impl governance::Mode {
@@ -1091,19 +1089,19 @@
                 ),
                 function_type: Some(FunctionType::NativeNervousSystemFunction(Empty {})),
             },
-<<<<<<< HEAD
+            Action::MintSnsTokens(_) => NervousSystemFunction {
+                id: native_action_ids::MINT_SNS_TOKENS,
+                name: "Mint SNS Tokens".to_string(),
+                description: Some(
+                    "Proposal to mint SNS tokens to a specified recipient.".to_string(),
+                ),
+                function_type: Some(FunctionType::NativeNervousSystemFunction(Empty {})),
+            },
             Action::ManageLedgerParameters(_) => NervousSystemFunction {
                 id: native_action_ids::MANAGE_LEDGER_PARAMETERS,
                 name: "Manage ledger parameters".to_string(),
                 description: Some(
                     "Proposal to change some parameters in the ledger canister.".to_string(),
-=======
-            Action::MintSnsTokens(_) => NervousSystemFunction {
-                id: native_action_ids::MINT_SNS_TOKENS,
-                name: "Mint SNS Tokens".to_string(),
-                description: Some(
-                    "Proposal to mint SNS tokens to a specified recipient.".to_string(),
->>>>>>> 72ece888
                 ),
                 function_type: Some(FunctionType::NativeNervousSystemFunction(Empty {})),
             },
@@ -1590,11 +1588,8 @@
             Action::DeregisterDappCanisters(_) => native_action_ids::DEREGISTER_DAPP_CANISTERS,
             Action::ManageSnsMetadata(_) => native_action_ids::MANAGE_SNS_METADATA,
             Action::TransferSnsTreasuryFunds(_) => native_action_ids::TRANSFER_SNS_TREASURY_FUNDS,
-<<<<<<< HEAD
+            Action::MintSnsTokens(_) => native_action_ids::MINT_SNS_TOKENS,
             Action::ManageLedgerParameters(_) => native_action_ids::MANAGE_LEDGER_PARAMETERS,
-=======
-            Action::MintSnsTokens(_) => native_action_ids::MINT_SNS_TOKENS,
->>>>>>> 72ece888
         }
     }
 }
@@ -2081,7 +2076,12 @@
     }
 }
 
-<<<<<<< HEAD
+impl From<MintSnsTokens> for Action {
+    fn from(mint_sns_tokens: MintSnsTokens) -> Action {
+        Action::MintSnsTokens(mint_sns_tokens)
+    }
+}
+
 impl TryFrom<manage_ledger_parameters::ChangeFeeCollector> for ic_icrc1_ledger::ChangeFeeCollector {
     type Error = String;
     fn try_from(
@@ -2095,11 +2095,6 @@
                 ic_icrc1_ledger::ChangeFeeCollector::SetTo(account.try_into()?),
             ),
         }
-=======
-impl From<MintSnsTokens> for Action {
-    fn from(mint_sns_tokens: MintSnsTokens) -> Action {
-        Action::MintSnsTokens(mint_sns_tokens)
->>>>>>> 72ece888
     }
 }
 
